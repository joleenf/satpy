#!/usr/bin/env python
# -*- coding: utf-8 -*-
# Copyright (c) 2010, 2011.

# SMHI,
# Folkborgsvägen 1,
# Norrköping, 
# Sweden

# Author(s):
 
#   Martin Raspaud <martin.raspaud@smhi.se>
#   Esben S. Nielsen <esn@dmi.dk>

# This file is part of mpop.

# mpop is free software: you can redistribute it and/or modify it under the
# terms of the GNU General Public License as published by the Free Software
# Foundation, either version 3 of the License, or (at your option) any later
# version.

# mpop is distributed in the hope that it will be useful, but WITHOUT ANY
# WARRANTY; without even the implied warranty of MERCHANTABILITY or FITNESS FOR
# A PARTICULAR PURPOSE.  See the GNU General Public License for more details.

# You should have received a copy of the GNU General Public License along with
# mpop.  If not, see <http://www.gnu.org/licenses/>.

"""The :mod:`mpop.scene` module defines satellite scenes. They are defined as
generic classes, to be inherited when needed.

A scene is a set of :mod:`mpop.channel` objects for a given time, and sometimes
also for a given area.
"""
import ConfigParser
import copy
import datetime
import os.path
import types
import weakref
import sys

import numpy as np

from mpop import CONFIG_PATH
from mpop.channel import Channel, NotLoadedError
from mpop.logger import LOG
from mpop.utils import OrderedConfigParser
from mpop.plugin_base import get_plugin

try:
    # Work around for on demand import of pyresample. pyresample depends 
    # on scipy.spatial which memory leaks on multiple imports
    is_pyresample_loaded = False
    from pyresample.geometry import AreaDefinition, SwathDefinition
    import mpop.projector
    is_pyresample_loaded = True
except ImportError:
    LOG.warning("pyresample missing. Can only work in satellite projection")
    

class Satellite(object):
    """This is the satellite class. It contains information on the satellite.
    """

    def __init__(self, (satname, number, variant)=(None, None, None)):
        try:
            self.satname = satname or "" or self.satname
        except AttributeError:
            self.satname = satname or ""
        try:
            self.number = number or "" or self.number
        except AttributeError:
            self.number = number or ""
        try:
            self.variant = variant or "" or self.variant
        except AttributeError:
            self.variant = variant or ""

    @property
    def fullname(self):
        """Full name of the satellite, that is platform name and number
        (eg "metop02").
        """
        return self.variant + self.satname + self.number

    @classmethod
    def remove_attribute(cls, name):
        """Remove an attribute from the class.
        """
        return delattr(cls, name)

    @classmethod
    def add_method(cls, func):
        """Add a method to the class.
        """
        return setattr(cls, func.__name__, func)

    def add_method_to_instance(self, func):
        """Add a method to the instance.
        """
        return setattr(self, func.__name__,
                       types.MethodType(func, self.__class__))


class SatelliteScene(Satellite):
    """This is the satellite scene class. It is a capture of the satellite
    (channels) data at given *time_slot* and *area_id*/*area*.
    """

    def __init__(self, time_slot=None, area_id=None, area=None,
                 orbit=None, satellite=(None, None, None)):

        Satellite.__init__(self, satellite)
        
        if(time_slot is not None and
           not isinstance(time_slot, datetime.datetime)):
            raise TypeError("Time_slot must be a datetime.datetime instance.")
        
        self.time_slot = time_slot


        self.area_id = None
        self.area_def = None
        
        if(area_id is not None):
            from warnings import warn
            warn("The *area_id* attribute is deprecated."
                 "Please use *area* instead.",
                 DeprecationWarning)
            if(not isinstance(area_id, str)):
                raise TypeError("Area must be a string.")

        self.area = area_id

        if area is not None:
            self.area = area
        
        if(orbit is not None and
           not isinstance(orbit, str)):
            raise TypeError("Orbit must be a string.")
        
        self.orbit = orbit


        self.info = {}
        
        self.lat = None
        self.lon = None


    def get_area(self):
        """Getter for area.
        """
        return self.area_def or self.area_id

    def set_area(self, area):
        """Setter for area.
        """
        if (area is None):
            self.area_def = None
            self.area_id = None
        elif(isinstance(area, str)):
            self.area_id = area
            self.area_def = None
        else:
            try:
                dummy = area.area_extent
                dummy = area.x_size
                dummy = area.y_size
                dummy = area.proj_id
                dummy = area.proj_dict
                self.area_def = area
                self.area_id = None
            except AttributeError:
                try:
                    dummy = area.lons
                    dummy = area.lats
                    self.area_def = area
                    self.area_id = None
                except AttributeError:
                    raise TypeError(("Malformed area argument. "
                                    "Should be a string or an area object. "
                                    "Not %s") % type(area))

    area = property(get_area, set_area)

class SatelliteInstrumentScene(SatelliteScene):
    """This is the satellite instrument class. It is an abstract channel
    container, from which all concrete satellite scenes should be derived.

    The constructor accepts as optional arguments the *time_slot* of the scene,
    the *area* on which the scene is defined (this can be use for slicing of
    big datasets, or can be set automatically when loading), and *orbit* which
    is a string giving the orbit number.
    """
    channel_list = []

    def __init__(self, time_slot=None, area_id=None, area=None,
                 orbit=None, satellite=(None, None, None), instrument=None):

        SatelliteScene.__init__(self, time_slot, area_id, area,
                                orbit, satellite)
        
        try:
            self.instrument_name = instrument or self.instrument_name
        except AttributeError:
            self.instrument_name = None
            
        self.channels = []

        try:
            conf = OrderedConfigParser()
            conf.read(os.path.join(CONFIG_PATH, self.fullname+".cfg"))

            for section in conf.sections():
                # load channels from config file
                if(not section[:-1].endswith("level") and
                   not section.endswith("granules") and
                   section.startswith(self.instrument_name)):
                    name = eval(conf.get(section, "name"))
                    w_range = eval(conf.get(section, "frequency"))
                    resolution = eval(conf.get(section, "resolution"))
                    self.channels.append(Channel(name=name,
                                                 wavelength_range=w_range,
                                                 resolution=resolution))
                # set up reader proxies
                if((section[:-1].endswith("level") or
                    section.endswith("granules")) and
                   section.startswith(self.instrument_name)):
                    try:
                        fmt = eval(conf.get(section, "format"))
                    except NameError:
                        fmt = conf.get(section, "format")
<<<<<<< HEAD

=======
>>>>>>> c61bf7bb
                    plugin = get_plugin("reader", fmt)
                    if plugin is not None:
                        setattr(self, fmt + "_reader", plugin(self))

        except (ConfigParser.NoSectionError, ConfigParser.NoOptionError):
            for name, w_range, resolution in self.channel_list:
                self.channels.append(Channel(name=name,
                                             wavelength_range=w_range,
                                             resolution=resolution))

        self.channels_to_load = set([])

    def __getitem__(self, key, aslist = False):
        if(isinstance(key, float)):
            channels = [chn for chn in self.channels
                        if(hasattr(chn, "wavelength_range") and
                           chn.wavelength_range[0] <= key and
                           chn.wavelength_range[2] >= key)]
            channels = sorted(channels,
                              lambda ch1,ch2:
                                  ch1.__cmp__(ch2, key))
            
        elif(isinstance(key, str)):
            channels = [chn for chn in self.channels
                        if chn.name == key]
            channels = sorted(channels)

        elif(isinstance(key, int)):
            channels = [chn for chn in self.channels
                        if int(np.round(chn.resolution)) == key]
            channels = sorted(channels)

        elif(isinstance(key, (tuple, list))):
            if len(key) == 0:
                raise KeyError("Key list must contain at least one element.")
            channels = self.__getitem__(key[0], aslist = True)
            if(len(key) > 1 and len(channels) > 0):
                dummy_instance = SatelliteInstrumentScene()
                dummy_instance.channels = channels
                channels = dummy_instance.__getitem__(key[1:], aslist = True)
        else:
            raise TypeError("Malformed key: " + str(key))

        if len(channels) == 0:
            raise KeyError("No channel corresponding to "+str(key)+".")
        elif aslist:
            return channels
        else:
            return channels[0]

    def __setitem__(self, key, data):
        self[key].data = data

    def __str__(self):
        return "\n".join([str(chn) for chn in self.channels])

    def __iter__(self):
        return self.channels.__iter__()



    def load(self, channels=None, load_again=False, area_extent=None, **kwargs):
        """Load instrument data into the *channels*. *Channels* is a list or a
        tuple containing channels we will load data into, designated by there
        center wavelength (float), resolution (integer) or name (string). If
        None, all channels are loaded.

        The *load_again* boolean flag allows to reload the channels even they
        have already been loaded, to mirror changes on disk for example. This
        is false by default.

        The *area_extent* keyword lets you specify which part of the data to
        load. Given as a 4-element sequence, it defines the area extent to load
        in satellite projection.

        The other keyword arguments are passed as is to the reader
        plugin. Check the corresponding documentation for more details.
        """

        # Set up the list of channels to load.
        if channels is None:
            for chn in self.channels:
                self.channels_to_load |= set([chn.name])

        elif(isinstance(channels, (list, tuple, set))):
            for chn in channels:
                try:
                    self.channels_to_load |= set([self[chn].name])
                except KeyError:
                    self.channels_to_load |= set([chn])

        else:
            raise TypeError("Channels must be a list/"
                            "tuple/set of channel keys!")

        loaded_channels = [chn.name for chn in self.loaded_channels()]
        if load_again:
            for chn in self.channels_to_load:
                if chn in loaded_channels:
                    self.unload(chn)
                    loaded_channels = []
        else:
            for chn in loaded_channels:
                self.channels_to_load -= set([chn])

        # find the plugin to use from the config file
        conf = ConfigParser.ConfigParser()
        try:
            conf.read(os.path.join(CONFIG_PATH, self.fullname + ".cfg"))

            levels = [section for section in conf.sections()
                      if section.startswith(self.instrument_name+"-level")]
        except ConfigParser.NoSectionError:
            LOG.warning("Can't load data, no config file for " + self.fullname)
            self.channels_to_load = set()
            return
        
        levels.sort()

        if levels[0] == self.instrument_name+"-level1":
            levels = levels[1:]

        for level in levels:
            if len(self.channels_to_load) == 0:
                return

            LOG.debug("Looking for sources in section "+level)
            data_format = conf.get(level, 'format')
            try:
                data_format = eval(data_format)
            except NameError:
                data_format = str(data_format)

            loader = getattr(self, data_format + "_reader")
            plugin_class = loader.__class__
            LOG.debug("Using plugin "+str(plugin_class))

            # read the data

            if area_extent is not None:
                if(isinstance(area_extent, (tuple, list)) and
                   len(area_extent) == 4):
                    kwargs["area_extent"] = area_extent
                else:
                    raise ValueError("Area extent must be a sequence of "
                                     "four numbers.")

            loader.load(self.channels_to_load, **kwargs)
            
            loaded_channels = [chn.name for chn in self.loaded_channels()]
            self.channels_to_load = set([chn for chn in self.channels_to_load
                                         if not chn in loaded_channels])
            LOG.debug("Successfully loaded: "+str(loaded_channels))
            
        if len(self.channels_to_load) > 0:
            LOG.warning("Unable to import channels "
                        + str(self.channels_to_load))

        self.channels_to_load = set()

    def save(self, filename, to_format="netcdf4", compression=True, 
             dtype=np.int16):
        """Saves the current scene into a file of format *to_format*. Supported
        formats are:
        
        - *netcdf4*: NetCDF4 with CF conventions.
        """

        writer = "satout." + to_format
        try:
            writer_module = __import__(writer, globals(), locals(), ["save"])
        except ImportError, err:
            raise ImportError("Cannot load "+writer+" writer: "+str(err))

        return writer_module.save(self, filename, compression=compression, 
                                  dtype=dtype)

    def unload(self, *channels):
        """Unloads *channels* from
        memory. :meth:`mpop.scene.SatelliteInstrumentScene.load` must be called
        again to reload the data.
        """
        for chn in channels:
            try:
                self[chn].data = None
            except AttributeError:
                LOG.warning("Can't unload channel" + str(chn))
        
        
    def add_to_history(self, message):
        """Adds a message to history info.
        """
        timestr = datetime.datetime.utcnow().isoformat()
        timed_message = str(timestr + " - " + message)
        if not self.info.get("history", ""):
            self.info["history"] = timed_message
        else:
            self.info["history"] += "\n" + timed_message
            

    def check_channels(self, *channels):
        """Check if the *channels* are loaded, raise an error otherwise.
        """
        for chan in channels:
            if not self[chan].is_loaded():
                raise NotLoadedError("Required channel %s not loaded,"
                                     " aborting."%chan)

        return True

    def loaded_channels(self):
        """Return the set of loaded_channels.
        """
        return set([chan for chan in self.channels if chan.is_loaded()])

    def project(self, dest_area, channels=None, precompute=False, mode="quick"):
        """Make a copy of the current snapshot projected onto the
        *dest_area*. Available areas are defined in the region configuration
        file (ACPG). *channels* tells which channels are to be projected, and
        if None, all channels are projected and copied over to the return
        snapshot.

        Note: channels have to be loaded to be projected, otherwise an
        exception is raised.
        """
        
        if not is_pyresample_loaded:
            # Not much point in proceeding then 
            return self
        
        _channels = set([])

        if channels is None:
            for chn in self.loaded_channels():
                _channels |= set([chn])

        elif(isinstance(channels, (list, tuple, set))):
            for chn in channels:
                try:
                    _channels |= set([self[chn]])
                except KeyError:
                    LOG.warning("Channel "+str(chn)+" not found,"
                                "thus not projected.")
        else:
            raise TypeError("Channels must be a list/"
                            "tuple/set of channel keys!")


        res = copy.copy(self)

        if isinstance(dest_area, str):
            dest_area = mpop.projector.get_area_def(dest_area)

        
        res.area = dest_area
        res.channels = []

        if not _channels <= self.loaded_channels():
            LOG.warning("Cannot project nonloaded channels: %s."
                        %(_channels - self.loaded_channels()))
            LOG.info("Will project the other channels though.")
            _channels = _channels and self.loaded_channels()
        
        cov = {}

        for chn in _channels:
            if chn.area is None:
                if self.area is None:
                    area_name = ("swath_" + self.fullname + "_" +
                                 str(self.time_slot) + "_"
                                 + str(chn.shape))
                    chn.area = area_name
                else:
                    if is_pyresample_loaded:
                        try:                            
                            chn.area = AreaDefinition(
                                self.area.area_id + str(chn.shape),
                                self.area.name,
                                self.area.proj_id,
                                self.area.proj_dict,
                                chn.shape[1],
                                chn.shape[0],
                                self.area.area_extent,
                                self.area.nprocs)
    
                        except AttributeError:
                            try:
                                dummy = self.area.lons
                                dummy = self.area.lats
                                chn.area = self.area
                                area_name = ("swath_" + self.fullname + "_" +
                                             str(self.time_slot) + "_"
                                             + str(chn.shape))
                                chn.area.area_id = area_name
                            except AttributeError:
                                chn.area = self.area + str(chn.shape)
                    else:
                        chn.area = self.area + str(chn.shape)
            else: #chn.area is not None
                if is_pyresample_loaded and isinstance(chn.area,
                                                       SwathDefinition):
                    area_name = ("swath_" + self.fullname + "_" +
                                 str(self.time_slot) + "_"
                                 + str(chn.shape) + "_"
                                 + str(chn.name))
                    chn.area.area_id = area_name

            if chn.area == dest_area:
                res.channels.append(chn)
            else:
                if isinstance(chn.area, str):
                    area_id = chn.area
                else:
                    area_id = chn.area_id or chn.area.area_id
                
                if area_id not in cov:
                    cov[area_id] = mpop.projector.Projector(chn.area,
                                                            dest_area,
                                                            mode=mode)
                    if precompute:
                        try:
                            cov[area_id].save()
                        except IOError:
                            LOG.exception("Could not save projection.")

                try:
                    res.channels.append(chn.project(cov[area_id]))
                except NotLoadedError:
                    LOG.warning("Channel "+str(chn.name)+" not loaded, "
                                "thus not projected.")
        
        # Compose with image object
        try:
            if res._CompositerClass is not None:
                # Pass weak ref to compositor to allow garbage collection
                res.image = res._CompositerClass(weakref.proxy(res))
        except AttributeError:
            pass
        
        return res

if sys.version_info < (2, 5):
    def any(iterable):
        for element in iterable:
            if element:
                return True
        return False


def assemble_segments(segments):
    """Assemble the scene objects listed in *segment_list* and returns the
    resulting scene object.
    """
    channels = set([])
    for seg in segments:
        channels |= set([chn.name for chn in seg.loaded_channels()])

    seg = segments[0]
    new_scene = type(seg)(time_slot=seg.time_slot, orbit=seg.orbit)
    
    for seg in segments:
        for chn in channels:
            if not seg[chn].is_loaded():
                # this makes the assumption that all channels have the same
                # shape.
                seg[chn.name] = np.ma.masked_all_like(
                    list(seg.loaded_channels())[0].data)

    for chn in channels:
        new_scene[chn] = np.ma.concatenate([seg[chn].data for seg in segments])

    try:
        lons = np.ma.concatenate([seg.area.lons[:] for seg in segments])
        lats = np.ma.concatenate([seg.area.lats[:] for seg in segments])
        new_scene.area = SwathDefinition(lons=lons, lats=lats)
        for chn in channels:
            if any([seg[chn].area for seg in segments]):
                try:
                    lon_arrays = []
                    lat_arrays = []
                    for seg in segments:
                        if seg[chn].area is not None:
                            lon_arrays.append(seg[chn].area.lons[:])
                            lat_arrays.append(seg[chn].area.lats[:])
                        else:
                            lon_arrays.append(seg.area.lons[:])
                            lat_arrays.append(seg.area.lats[:])
                    lons = np.ma.concatenate(lon_arrays)
                    lats = np.ma.concatenate(lat_arrays)
                    new_scene[chn].area = SwathDefinition(lons=lons, lats=lats)
                except AttributeError:
                    pass
    except AttributeError:
        pass

    return new_scene

def assemble_swaths(swath_list):
    """Assemble the scene objects listed in *swath_list* and returns the
    resulting scene object.
    """
    channels = set([])
    for swt in swath_list:
        channels |= set([chn.name for chn in swt.loaded_channels()])
    
    new_swath = copy.deepcopy(swath_list[0])
    loaded_channels = set([chn.name for chn in new_swath.loaded_channels()])
    all_mask = np.ma.masked_all_like(list(new_swath.loaded_channels())[0].data)
    
    for chn in channels - loaded_channels:
        new_swath[chn] = all_mask
        
    for swt in swath_list[1:]:
        for chn in new_swath.loaded_channels():
            if swt[chn.name].is_loaded():
                chn.data = np.ma.concatenate((chn.data,
                                              swt[chn.name].data))
            else:
                chn.data = np.ma.concatenate((chn.data, all_mask))
                
        new_swath.lon = np.ma.concatenate((new_swath.lon,
                                           swt.lon))
        new_swath.lat = np.ma.concatenate((new_swath.lat,
                                           swt.lat))

    return new_swath<|MERGE_RESOLUTION|>--- conflicted
+++ resolved
@@ -232,10 +232,6 @@
                         fmt = eval(conf.get(section, "format"))
                     except NameError:
                         fmt = conf.get(section, "format")
-<<<<<<< HEAD
-
-=======
->>>>>>> c61bf7bb
                     plugin = get_plugin("reader", fmt)
                     if plugin is not None:
                         setattr(self, fmt + "_reader", plugin(self))
