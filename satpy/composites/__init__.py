#!/usr/bin/env python
# -*- coding: utf-8 -*-

# Copyright (c) 2015-2018 PyTroll developers

# Author(s):

#   Martin Raspaud <martin.raspaud@smhi.se>
#   David Hoese <david.hoese@ssec.wisc.edu>
#   Adam Dybbroe <adam.dybbroe@smhi.se>

# This program is free software: you can redistribute it and/or modify
# it under the terms of the GNU General Public License as published by
# the Free Software Foundation, either version 3 of the License, or
# (at your option) any later version.

# This program is distributed in the hope that it will be useful,
# but WITHOUT ANY WARRANTY; without even the implied warranty of
# MERCHANTABILITY or FITNESS FOR A PARTICULAR PURPOSE.  See the
# GNU General Public License for more details.

# You should have received a copy of the GNU General Public License
# along with this program.  If not, see <http://www.gnu.org/licenses/>.
"""Base classes for composite objects.
"""

import logging
import os
import time
from weakref import WeakValueDictionary

import numpy as np
import six
import xarray as xr
import xarray.ufuncs as xu
import yaml

from satpy.config import (CONFIG_PATH, config_search_paths,
                          recursive_dict_update)
from satpy.dataset import (DATASET_KEYS, Dataset, DatasetID, MetadataObject,
                           combine_attrs, combine_metadata)
from satpy.readers import DatasetDict
from satpy.tools import atmospheric_path_length_correction, sunzen_corr_cos
from satpy.writers import get_enhanced_image
from satpy import CHUNKSIZE

try:
    import configparser
except ImportError:
    from six.moves import configparser

LOG = logging.getLogger(__name__)


class IncompatibleAreas(Exception):

    """
    Error raised upon compositing things of different shapes.
    """
    pass


class IncompatibleTimes(Exception):

    """
    Error raised upon compositing things from different times.
    """
    pass


class CompositorLoader(object):

    """Read composites using the configuration files on disk.
    """

    def __init__(self, ppp_config_dir=CONFIG_PATH):
        self.modifiers = {}
        self.compositors = {}
        self.ppp_config_dir = ppp_config_dir

    def load_sensor_composites(self, sensor_name):
        """Load all compositor configs for the provided sensor."""
        config_filename = sensor_name + ".yaml"
        LOG.debug("Looking for composites config file %s", config_filename)
        composite_configs = config_search_paths(
            os.path.join("composites", config_filename),
            self.ppp_config_dir, check_exists=True)
        if not composite_configs:
            LOG.debug("No composite config found called {}".format(
                config_filename))
            return
        self._load_config(composite_configs)

    def get_compositor(self, key, sensor_names):
        for sensor_name in sensor_names:
            try:
                return self.compositors[sensor_name][key]
            except KeyError:
                continue
        raise KeyError("Could not find compositor '{}'".format(key))

    def get_modifier(self, key, sensor_names):
        for sensor_name in sensor_names:
            try:
                return self.modifiers[sensor_name][key]
            except KeyError:
                continue
        raise KeyError("Could not find modifier '{}'".format(key))

    def load_compositors(self, sensor_names):
        """Load all compositor configs for the provided sensors.

        Args:
            sensor_names (list of strings): Sensor names that have matching
                                            ``sensor_name.yaml`` config files.

        Returns:
            (comps, mods): Where `comps` is a dictionary:

                    sensor_name -> composite ID -> compositor object

                And `mods` is a dictionary:

                    sensor_name -> modifier name -> (modifier class,
                    modifiers options)

                Note that these dictionaries are copies of those cached in
                this object.
        """
        comps = {}
        mods = {}
        for sensor_name in sensor_names:
            if sensor_name not in self.compositors:
                self.load_sensor_composites(sensor_name)
            if sensor_name in self.compositors:
                comps[sensor_name] = DatasetDict(
                    self.compositors[sensor_name].copy())
                mods[sensor_name] = self.modifiers[sensor_name].copy()
        return comps, mods

    def _process_composite_config(self, composite_name, conf,
                                  composite_type, sensor_id, composite_config, **kwargs):

        compositors = self.compositors[sensor_id]
        modifiers = self.modifiers[sensor_id]

        try:
            options = conf[composite_type][composite_name]
            loader = options.pop('compositor')
        except KeyError:
            if composite_name in compositors or composite_name in modifiers:
                return conf
            raise ValueError("'compositor' missing or empty in {0}. Option keys = {1}".format(
                composite_config, str(options.keys())))

        options['name'] = composite_name
        for prereq_type in ['prerequisites', 'optional_prerequisites']:
            prereqs = []
            for item in options.get(prereq_type, []):
                if isinstance(item, dict):
                    # we want this prerequisite to act as a query with
                    # 'modifiers' being None otherwise it will be an empty
                    # tuple
                    item.setdefault('modifiers', None)
                    key = DatasetID.from_dict(item)
                    prereqs.append(key)
                else:
                    prereqs.append(item)
            options[prereq_type] = prereqs

        if composite_type == 'composites':
            options.update(**kwargs)
            key = DatasetID.from_dict(options)
            comp = loader(**options)
            compositors[key] = comp
        elif composite_type == 'modifiers':
            modifiers[composite_name] = loader, options

    def _load_config(self, composite_configs, **kwargs):
        if not isinstance(composite_configs, (list, tuple)):
            composite_configs = [composite_configs]

        conf = {}
        for composite_config in composite_configs:
            with open(composite_config) as conf_file:
                conf = recursive_dict_update(conf, yaml.load(conf_file))
        try:
            sensor_name = conf['sensor_name']
        except KeyError:
            LOG.debug('No "sensor_name" tag found in %s, skipping.',
                      composite_config)
            return

        sensor_id = sensor_name.split('/')[-1]
        sensor_deps = sensor_name.split('/')[:-1]

        compositors = self.compositors.setdefault(sensor_id, DatasetDict())
        modifiers = self.modifiers.setdefault(sensor_id, {})

        for sensor_dep in reversed(sensor_deps):
            if sensor_dep not in self.compositors or sensor_dep not in self.modifiers:
                self.load_sensor_composites(sensor_dep)

        if sensor_deps:
            compositors.update(self.compositors[sensor_deps[-1]])
            modifiers.update(self.modifiers[sensor_deps[-1]])

        for composite_type in ['modifiers', 'composites']:
            if composite_type not in conf:
                continue
            for composite_name in conf[composite_type]:
                self._process_composite_config(composite_name, conf,
                                               composite_type, sensor_id, composite_config, **kwargs)


class CompositeBase(MetadataObject):

    def __init__(self,
                 name,
                 prerequisites=None,
                 optional_prerequisites=None,
                 metadata_requirements=None,
                 **kwargs):
        # Required info
        kwargs["name"] = name
        kwargs["prerequisites"] = prerequisites or []
        kwargs["optional_prerequisites"] = optional_prerequisites or []
        kwargs["metadata_requirements"] = metadata_requirements or []
        super(CompositeBase, self).__init__(**kwargs)

    def __call__(self, datasets, optional_datasets=None, **info):
        raise NotImplementedError()

    def __str__(self):
        from pprint import pformat
        return pformat(self.attrs)

    def __repr__(self):
        from pprint import pformat
        return pformat(self.attrs)

    def apply_modifier_info(self, origin, destination):
        o = getattr(origin, 'attrs', origin)
        d = getattr(destination, 'attrs', destination)
        for k in DATASET_KEYS:
            if k == 'modifiers':
                d[k] = self.attrs[k]
            elif d.get(k) is None:
                if self.attrs.get(k) is not None:
                    d[k] = self.attrs[k]
                elif o.get(k) is not None:
                    d[k] = o[k]


class SunZenithCorrectorBase(CompositeBase):

    """Base class for sun zenith correction"""

    coszen = WeakValueDictionary()

    def __call__(self, projectables, **info):
        vis = projectables[0]
        if vis.attrs.get("sunz_corrected"):
            LOG.debug("Sun zen correction already applied")
            return vis

        if hasattr(vis.attrs["area"], 'name'):
            area_name = vis.attrs["area"].name
        else:
            area_name = 'swath' + str(vis.shape)
        key = (vis.attrs["start_time"], area_name)
        tic = time.time()
        LOG.debug("Applying sun zen correction")
        if len(projectables) == 1:
            coszen = self.coszen.get(key)
            if coszen is None:
                from pyorbital.astronomy import cos_zen
                LOG.debug("Computing sun zenith angles.")
                lons, lats = vis.attrs["area"].get_lonlats_dask(CHUNKSIZE)

                coszen = xr.DataArray(cos_zen(vis.attrs["start_time"],
                                              lons, lats),
                                      dims=['y', 'x'],
                                      coords=[vis['y'], vis['x']])
                coszen = coszen.where((coszen > 0.035) & (coszen < 1))
                self.coszen[key] = coszen
        else:
            coszen = np.cos(np.deg2rad(projectables[1]))
            self.coszen[key] = coszen

        if vis.shape != coszen.shape:
            # assume we were given lower resolution szen data than band data
            LOG.debug(
                "Interpolating coszen calculations for higher resolution band")
            factor = int(vis.shape[1] / coszen.shape[1])
            coszen = np.repeat(
                np.repeat(coszen, factor, axis=0), factor, axis=1)

        proj = self._apply_correction(vis, coszen)
        proj.attrs = vis.attrs.copy()
        self.apply_modifier_info(vis, proj)
        LOG.debug(
            "Sun-zenith correction applied. Computation time: %5.1f (sec)",
            time.time() - tic)
        return proj

    def _apply_correction(self, proj, coszen):
        raise NotImplementedError("Correction method shall be defined!")


class SunZenithCorrector(SunZenithCorrectorBase):

    """Standard sun zenith correction, 1/cos(sunz)"""

    def _apply_correction(self, proj, coszen):
        LOG.debug("Apply the standard sun-zenith correction [1/cos(sunz)]")
        return sunzen_corr_cos(proj, coszen)


class EffectiveSolarPathLengthCorrector(SunZenithCorrectorBase):

    """Special sun zenith correction with the method proposed by Li and Shibata
    (2006): https://doi.org/10.1175/JAS3682.1
    """

    def _apply_correction(self, proj, coszen):
        LOG.debug(
            "Apply the effective solar atmospheric path length correction method by Li and Shibata")
        return atmospheric_path_length_correction(proj, coszen)


def show(data, filename=None):
    """Show the stretched data.
    """
    from PIL import Image as pil
    img = pil.fromarray(((data - data.min()) * 255.0 /
                         (data.max() - data.min())).astype(np.uint8))
    if filename is None:
        img.show()
    else:
        img.save(filename)


class PSPRayleighReflectance(CompositeBase):

    def __call__(self, projectables, optional_datasets=None, **info):
        """Get the corrected reflectance when removing Rayleigh scattering.

        Uses pyspectral.
        """
        from pyspectral.rayleigh import Rayleigh

        (vis, red) = projectables
        if vis.shape != red.shape:
            raise IncompatibleAreas
        try:
            (sata, satz, suna, sunz) = optional_datasets
        except ValueError:
            from pyorbital.astronomy import get_alt_az, sun_zenith_angle
            from pyorbital.orbital import get_observer_look
<<<<<<< HEAD
            sunalt, suna = get_alt_az(
                vis.attrs['start_time'],
                *vis.attrs['area'].get_lonlats_dask(CHUNKSIZE))
            suna = np.rad2deg(suna)
            sunz = sun_zenith_angle(
                vis.attrs['start_time'],
                *vis.attrs['area'].get_lonlats_dask(CHUNKSIZE))
            lons, lats = vis.attrs['area'].get_lonlats_dask(CHUNKSIZE)
            sata, satel = get_observer_look(vis.attrs['satellite_longitude'],
                                            vis.attrs['satellite_latitude'],
                                            vis.attrs['satellite_altitude'],
                                            vis.attrs['start_time'],
=======
            lons, lats = vis.info['area'].get_lonlats()
            sunalt, suna = get_alt_az(vis.info['start_time'], lons, lats)
            suna = np.rad2deg(suna)
            sunz = sun_zenith_angle(vis.info['start_time'], lons, lats)
            sata, satel = get_observer_look(vis.info['satellite_longitude'],
                                            vis.info['satellite_latitude'],
                                            vis.info['satellite_altitude'],
                                            vis.info['start_time'],
>>>>>>> 06248d5e
                                            lons, lats, 0)
            satz = 90 - satel
            del satel
        LOG.info('Removing Rayleigh scattering and aerosol absorption')

<<<<<<< HEAD
        ssadiff = abs(suna - sata)
        ssadiff = xu.minimum(ssadiff, 360 - ssadiff)
=======
        # First make sure the two azimuth angles are in the range 0-360:
        sata = np.mod(sata, 360.)
        suna = np.mod(suna, 360.)
        ssadiff = np.abs(suna - sata)
        ssadiff = np.where(ssadiff > 180, 360 - ssadiff, ssadiff)
>>>>>>> 06248d5e
        del sata, suna

        atmosphere = self.attrs.get('atmosphere', 'us-standard')
        aerosol_type = self.attrs.get('aerosol_type', 'marine_clean_aerosol')

        corrector = Rayleigh(vis.attrs['platform_name'], vis.attrs['sensor'],
                             atmosphere=atmosphere,
                             aerosol_type=aerosol_type)

        try:
            refl_cor_band = corrector.get_reflectance(sunz.load(),
                                                      satz.load(),
                                                      ssadiff,
                                                      vis.attrs['name'],
						      red.load())
        except KeyError:
            LOG.warning("Could not get the reflectance correction using band name: %s", vis.id.name)
            LOG.warning("Will try use the wavelength, however, this may be ambiguous!")
            refl_cor_band = corrector.get_reflectance(sunz.load(),
						      satz.load(),
                                                      ssadiff,
                                                      vis.attrs['wavelength'][1],
                                                      red.load())

        proj = vis - refl_cor_band
        proj.attrs = vis.attrs
        self.apply_modifier_info(vis, proj)

        return proj


class NIRReflectance(CompositeBase):

    def __call__(self, projectables, optional_datasets=None, **info):
        """Get the reflectance part of an NIR channel. Not supposed to be used
        for wavelength outside [3, 4] µm.
        """
        self._init_refl3x(projectables)
        _nir, _ = projectables
        proj = Dataset(self._get_reflectance(projectables, optional_datasets) * 100, **_nir.info)

        proj.info['units'] = '%'
        self.apply_modifier_info(_nir, proj)

        return proj

    def _init_refl3x(self, projectables):
        """Initiate the 3.x reflectance derivations
        """
        try:
            from pyspectral.near_infrared_reflectance import Calculator
        except ImportError:
            LOG.info("Couldn't load pyspectral")
            raise

        _nir, _tb11 = projectables
        self._refl3x = Calculator(_nir.attrs['platform_name'], _nir.attrs['sensor'], _nir.attrs['name'])

    def _get_reflectance(self, projectables, optional_datasets):
        """Calculate 3.x reflectance with pyspectral"""
        _nir, _tb11 = projectables
        LOG.info('Getting reflective part of %s', _nir.attrs['name'])

        sun_zenith = None
        tb13_4 = None

        for dataset in optional_datasets:
            if (dataset.attrs['units'] == 'K' and
                    "wavelengh" in dataset.attrs and
                    dataset.attrs["wavelength"][0] <= 13.4 <= dataset.attrs["wavelength"][2]):
                tb13_4 = dataset
            elif dataset.attrs["standard_name"] == "solar_zenith_angle":
                sun_zenith = dataset

        # Check if the sun-zenith angle was provided:
        if sun_zenith is None:
            from pyorbital.astronomy import sun_zenith_angle as sza
            lons, lats = _nir.attrs["area"].get_lonlats_dask(CHUNKSIZE)
            sun_zenith = sza(_nir.attrs['start_time'], lons, lats)

        return self._refl3x.reflectance_from_tbs(sun_zenith, _nir, _tb11, tb_ir_co2=tb13_4)


class NIREmissivePartFromReflectance(NIRReflectance):

    def __call__(self, projectables, optional_datasets=None, **info):
        """Get the emissive part an NIR channel after having derived the reflectance.
        Not supposed to be used for wavelength outside [3, 4] µm.
        """
        self._init_refl3x(projectables)
        # Derive the sun-zenith angles, and use the nir and thermal ir
        # brightness tempertures and derive the reflectance using
        # PySpectral. The reflectance is stored internally in PySpectral and
        # needs to be derived first in order to get the emissive part.
        _ = self._get_reflectance(projectables, optional_datasets)
        _nir, _ = projectables
        proj = Dataset(self._refl3x.emissive_part_3x(), **_nir.attrs)

        proj.attrs['units'] = 'K'
        self.apply_modifier_info(_nir, proj)

        return proj


class PSPAtmosphericalCorrection(CompositeBase):

    def __call__(self, projectables, optional_datasets=None, **info):
        """Get the atmospherical correction. Uses pyspectral.
        """
        from pyspectral.atm_correction_ir import AtmosphericalCorrection

        band = projectables[0]

        if optional_datasets:
            satz = optional_datasets[0]
        else:
            from pyorbital.orbital import get_observer_look
            lons, lats = band.attrs['area'].get_lonlats_dask(CHUNKSIZE)

            try:
                dummy, satel = get_observer_look(band.attrs['satellite_longitude'],
                                                 band.attrs[
                                                     'satellite_latitude'],
                                                 band.attrs[
                                                     'satellite_altitude'],
                                                 band.attrs['start_time'],
                                                 lons, lats, 0)
            except KeyError:
                raise KeyError(
                    'Band info is missing some meta data!')
            satz = 90 - satel
            del satel

        LOG.info('Correction for limb cooling')
        corrector = AtmosphericalCorrection(band.attrs['platform_name'],
                                            band.attrs['sensor'])

        atm_corr = corrector.get_correction(satz, band.attrs['name'], band)
        proj = band - atm_corr
        proj.attrs = band.attrs
        self.apply_modifier_info(band, proj)

        return proj


class CO2Corrector(CompositeBase):

    def __call__(self, projectables, optional_datasets=None, **info):
        """CO2 correction of the brightness temperature of the MSG 3.9um
        channel.

        .. math::

          T4_CO2corr = (BT(IR3.9)^4 + Rcorr)^0.25
          Rcorr = BT(IR10.8)^4 - (BT(IR10.8)-dt_CO2)^4
          dt_CO2 = (BT(IR10.8)-BT(IR13.4))/4.0
        """
        (ir_039, ir_108, ir_134) = projectables
        LOG.info('Applying CO2 correction')
        dt_co2 = (ir_108 - ir_134) / 4.0
        rcorr = ir_108**4 - (ir_108 - dt_co2)**4
        t4_co2corr = ir_039**4 + rcorr
        t4_co2corr = np.ma.where(t4_co2corr > 0.0, t4_co2corr, 0)
        t4_co2corr = t4_co2corr**0.25

        info = ir_039.attrs.copy()

        proj = Dataset(t4_co2corr, mask=t4_co2corr.mask, **info)

        self.apply_modifier_info(ir_039, proj)

        return proj


class DifferenceCompositor(CompositeBase):

    def __call__(self, projectables, nonprojectables=None, **info):
        if len(projectables) != 2:
            raise ValueError("Expected 2 datasets, got %d" %
                             (len(projectables), ))
        info = combine_metadata(*projectables)
        info['name'] = self.attrs['name']

        return Dataset(projectables[0] - projectables[1], **info)


class RGBCompositor(CompositeBase):

    def __call__(self, projectables, nonprojectables=None, **info):
        if len(projectables) != 3:
            raise ValueError("Expected 3 datasets, got %d" %
                             (len(projectables), ))

        areas = [projectable.attrs.get('area', None)
                 for projectable in projectables]
        areas = [area for area in areas if area is not None]
        if areas and areas.count(areas[0]) != len(areas):
            raise IncompatibleAreas
        try:
            times = [proj['time'][0].values for proj in projectables]
        except KeyError:
            pass
        else:
            # Is there a more gracious way to handle this ?
            if np.max(times) - np.min(times) > np.timedelta64(1, 's'):
                raise IncompatibleTimes
            else:
                mid_time = (np.max(times) - np.min(times)) / 2 + np.min(times)
            projectables[0]['time'] = [mid_time]
            projectables[1]['time'] = [mid_time]
            projectables[2]['time'] = [mid_time]
        try:
            the_data = xr.concat(projectables, 'bands')
            the_data['bands'] = ['R', 'G', 'B']
        except ValueError:
            raise IncompatibleAreas

        attrs = combine_attrs(*projectables)
        attrs.update({key: val
                      for (key, val) in info.items()
                      if val is not None})
        attrs.update(self.attrs)
        # FIXME: should this be done here ?
        attrs["wavelength"] = None
        attrs.pop("units", None)
        sensor = set()
        for projectable in projectables:
            current_sensor = projectable.attrs.get("sensor", None)
            if current_sensor:
                if isinstance(current_sensor, (str, bytes, six.text_type)):
                    sensor.add(current_sensor)
                else:
                    sensor |= current_sensor
        if len(sensor) == 0:
            sensor = None
        elif len(sensor) == 1:
            sensor = list(sensor)[0]
        attrs["sensor"] = sensor
        attrs["mode"] = "RGB"
        the_data.attrs.update(attrs)
        the_data.attrs.pop('resolution', None)
        the_data.attrs.pop('calibration', None)
        the_data.attrs.pop('modifiers', None)
        the_data.name = the_data.attrs['name']

        return the_data


class BWCompositor(CompositeBase):

    def __call__(self, projectables, nonprojectables=None, **info):
        if len(projectables) != 1:
            raise ValueError("Expected 1 dataset, got %d" %
                             (len(projectables), ))

        info = combine_metadata(*projectables)
        info['name'] = self.attrs['name']
        info['standard_name'] = self.attrs['standard_name']

        return Dataset(projectables[0].copy(), **info.copy())


class ColormapCompositor(RGBCompositor):

    """A compositor that uses colormaps."""
    @staticmethod
    def build_colormap(palette, dtype, info):
        """Create the colormap from the `raw_palette` and the valid_range."""

        from trollimage.colormap import Colormap

        palette = np.asanyarray(palette).squeeze()
        if dtype == np.dtype('uint8'):
            tups = [(val, tuple(tup))
                    for (val, tup) in enumerate(palette[:-1])]
            colormap = Colormap(*tups)

        elif 'valid_range' in info:
            tups = [(val, tuple(tup))
                    for (val, tup) in enumerate(palette[:-1])]
            colormap = Colormap(*tups)

            sf = info['scale_factor']
            colormap.set_range(
                *info['valid_range'] * sf + info['add_offset'])

        return colormap


class ColorizeCompositor(ColormapCompositor):

    """A compositor colorizing the data, interpolating the palette colors when
    needed.
    """

    def __call__(self, projectables, **info):
        if len(projectables) != 2:
            raise ValueError("Expected 2 datasets, got %d" %
                             (len(projectables), ))

        # TODO: support datasets with palette to delegate this to the image
        # writer.

        data, palette = projectables
        palette = np.asanyarray(palette).squeeze()
        colormap = self.build_colormap(palette / 255.0, data.dtype, data.attrs)

        r, g, b = colormap.colorize(np.asanyarray(data))
        r[data.mask] = palette[-1][0]
        g[data.mask] = palette[-1][1]
        b[data.mask] = palette[-1][2]
        r = Dataset(r, copy=False, mask=data.mask, **data.attrs)
        g = Dataset(g, copy=False, mask=data.mask, **data.attrs)
        b = Dataset(b, copy=False, mask=data.mask, **data.attrs)

        return super(ColorizeCompositor, self).__call__((r, g, b), **data.attrs)


class PaletteCompositor(ColormapCompositor):

    """A compositor colorizing the data, not interpolating the palette colors.
    """

    def __call__(self, projectables, **info):
        if len(projectables) != 2:
            raise ValueError("Expected 2 datasets, got %d" %
                             (len(projectables), ))

        # TODO: support datasets with palette to delegate this to the image
        # writer.

        data, palette = projectables
        palette = np.asanyarray(palette).squeeze() / 255.0
        colormap = self.build_colormap(palette, data.dtype, data.attrs)

        channels, colors = colormap.palettize(np.asanyarray(data.squeeze()))
        channels = palette[channels]

        r = xr.DataArray(channels[:, :, 0].reshape(data.shape),
                         dims=data.dims, coords=data.coords)
        g = xr.DataArray(channels[:, :, 1].reshape(data.shape),
                         dims=data.dims, coords=data.coords)
        b = xr.DataArray(channels[:, :, 2].reshape(data.shape),
                         dims=data.dims, coords=data.coords)

        return super(PaletteCompositor, self).__call__((r, g, b), **data.attrs)


class DayNightCompositor(RGBCompositor):

    """A compositor that takes one composite on the night side, another on day
    side, and then blends them together."""

    def __call__(self, projectables, lim_low=85., lim_high=95., *args,
                 **kwargs):
        if len(projectables) != 3:
            raise ValueError("Expected 3 datasets, got %d" %
                             (len(projectables), ))
        try:
            day_data = projectables[0].copy()
            night_data = projectables[1].copy()
            coszen = np.cos(np.deg2rad(projectables[2]))

            coszen -= min(np.cos(np.deg2rad(lim_high)),
                          np.cos(np.deg2rad(lim_low)))
            coszen /= np.abs(np.cos(np.deg2rad(lim_low)) -
                             np.cos(np.deg2rad(lim_high)))
            coszen = np.clip(coszen, 0, 1)

            full_data = []

            # Apply enhancements
            day_data = enhance2dataset(day_data)
            night_data = enhance2dataset(night_data)

            # Match dimensions to the data with more channels
            # There are only 1-channel and 3-channel composites
            if day_data.shape[0] > night_data.shape[0]:
                night_data = np.ma.repeat(night_data, 3, 0)
            elif day_data.shape[0] < night_data.shape[0]:
                day_data = np.ma.repeat(day_data, 3, 0)

            for i in range(day_data.shape[0]):
                day = day_data[i, :, :]
                night = night_data[i, :, :]

                data = (1 - coszen) * np.ma.masked_invalid(night).filled(0) + \
                    coszen * np.ma.masked_invalid(day).filled(0)
                data = np.ma.array(data, mask=np.logical_and(night.mask,
                                                             day.mask),
                                   copy=False)
                data = Dataset(np.ma.masked_invalid(data),
                               copy=True,
                               **projectables[0].info)
                full_data.append(data)

            res = RGBCompositor.__call__(self, (full_data[0],
                                                full_data[1],
                                                full_data[2]),
                                         *args, **kwargs)

        except ValueError:
            raise IncompatibleAreas

        return res


class Airmass(RGBCompositor):

    def __call__(self, projectables, *args, **kwargs):
        """Make an airmass RGB image composite.

        +--------------------+--------------------+--------------------+
        | Channels           | Temp               | Gamma              |
        +====================+====================+====================+
        | WV6.2 - WV7.3      |     -25 to 0 K     | gamma 1            |
        +--------------------+--------------------+--------------------+
        | IR9.7 - IR10.8     |     -40 to 5 K     | gamma 1            |
        +--------------------+--------------------+--------------------+
        | WV6.2              |   243 to 208 K     | gamma 1            |
        +--------------------+--------------------+--------------------+
        """
        try:
            res = RGBCompositor.__call__(self, (projectables[0] - projectables[1],
                                                projectables[2] -
                                                projectables[3],
                                                projectables[0]), *args, **kwargs)
        except ValueError:
            raise IncompatibleAreas
        return res


class Convection(RGBCompositor):

    def __call__(self, projectables, *args, **kwargs):
        """Make a Severe Convection RGB image composite.

        +--------------------+--------------------+--------------------+
        | Channels           | Span               | Gamma              |
        +====================+====================+====================+
        | WV6.2 - WV7.3      |     -30 to 0 K     | gamma 1            |
        +--------------------+--------------------+--------------------+
        | IR3.9 - IR10.8     |      0 to 55 K     | gamma 1            |
        +--------------------+--------------------+--------------------+
        | IR1.6 - VIS0.6     |    -70 to 20 %     | gamma 1            |
        +--------------------+--------------------+--------------------+
        """
        try:
            res = RGBCompositor.__call__(self, (projectables[3] - projectables[4],
                                                projectables[2] -
                                                projectables[5],
                                                projectables[1] - projectables[0]),
                                         *args, **kwargs)
        except ValueError:
            raise IncompatibleAreas
        return res


class Dust(RGBCompositor):

    def __call__(self, projectables, *args, **kwargs):
        """Make a dust (or fog or night_fog) RGB image composite.

        Fog:
        +--------------------+--------------------+--------------------+
        | Channels           | Temp               | Gamma              |
        +====================+====================+====================+
        | IR12.0 - IR10.8    |     -4 to 2 K      | gamma 1            |
        +--------------------+--------------------+--------------------+
        | IR10.8 - IR8.7     |      0 to 6 K      | gamma 2.0          |
        +--------------------+--------------------+--------------------+
        | IR10.8             |   243 to 283 K     | gamma 1            |
        +--------------------+--------------------+--------------------+

        Dust:
        +--------------------+--------------------+--------------------+
        | Channels           | Temp               | Gamma              |
        +====================+====================+====================+
        | IR12.0 - IR10.8    |     -4 to 2 K      | gamma 1            |
        +--------------------+--------------------+--------------------+
        | IR10.8 - IR8.7     |     0 to 15 K      | gamma 2.5          |
        +--------------------+--------------------+--------------------+
        | IR10.8             |   261 to 289 K     | gamma 1            |
        +--------------------+--------------------+--------------------+
        """
        try:
            res = RGBCompositor.__call__(self, (projectables[2] - projectables[1],
                                                projectables[1] -
                                                projectables[0],
                                                projectables[1]), *args, **kwargs)
        except ValueError:
            raise IncompatibleAreas

        return res


class RealisticColors(RGBCompositor):

    def __call__(self, projectables, *args, **kwargs):
        try:

            vis06 = projectables[0]
            vis08 = projectables[1]
            hrv = projectables[2]

            try:
                ch3 = 3 * hrv - vis06 - vis08
                ch3.attrs = hrv.attrs
            except ValueError as err:
                raise IncompatibleAreas

            ndvi = (vis08 - vis06) / (vis08 + vis06)
            ndvi = np.where(ndvi < 0, 0, ndvi)

            ch1 = ndvi * vis06 + (1 - ndvi) * vis08
            ch1.attrs = vis06.attrs
            ch2 = ndvi * vis08 + (1 - ndvi) * vis06
            ch2.attrs = vis08.attrs

            res = RGBCompositor.__call__(self, (ch1, ch2, ch3),
                                         *args, **kwargs)
        except ValueError:
            raise IncompatibleAreas
        return res


def enhance2dataset(dset):
    """Apply enhancements to dataset *dset* and convert the image data
    back to Dataset object."""
    img = get_enhanced_image(dset)

    data = np.rollaxis(np.dstack(img.channels), axis=2)
    mask = dset.mask
    if mask.ndim < data.ndim:
        mask = np.expand_dims(mask, 0)
        mask = np.repeat(mask, 3, 0)
    elif mask.ndim > data.ndim:
        mask = mask[0, :, :]
    data = Dataset(np.ma.masked_array(data, mask=mask),
                   copy=False,
                   **dset.info)
    return data<|MERGE_RESOLUTION|>--- conflicted
+++ resolved
@@ -1,13 +1,12 @@
 #!/usr/bin/env python
 # -*- coding: utf-8 -*-
 
-# Copyright (c) 2015-2018 PyTroll developers
+# Copyright (c) 2015-2018
 
 # Author(s):
 
 #   Martin Raspaud <martin.raspaud@smhi.se>
 #   David Hoese <david.hoese@ssec.wisc.edu>
-#   Adam Dybbroe <adam.dybbroe@smhi.se>
 
 # This program is free software: you can redistribute it and/or modify
 # it under the terms of the GNU General Public License as published by
@@ -358,44 +357,24 @@
         except ValueError:
             from pyorbital.astronomy import get_alt_az, sun_zenith_angle
             from pyorbital.orbital import get_observer_look
-<<<<<<< HEAD
-            sunalt, suna = get_alt_az(
-                vis.attrs['start_time'],
-                *vis.attrs['area'].get_lonlats_dask(CHUNKSIZE))
+            lons, lats = vis.attrs['area'].get_lonlats_dask(CHUNKSIZE)
+            sunalt, suna = get_alt_az(vis.attrs['start_time'], lons, lats)
             suna = np.rad2deg(suna)
-            sunz = sun_zenith_angle(
-                vis.attrs['start_time'],
-                *vis.attrs['area'].get_lonlats_dask(CHUNKSIZE))
-            lons, lats = vis.attrs['area'].get_lonlats_dask(CHUNKSIZE)
+            sunz = sun_zenith_angle(vis.attrs['start_time'], lons, lats)
             sata, satel = get_observer_look(vis.attrs['satellite_longitude'],
                                             vis.attrs['satellite_latitude'],
                                             vis.attrs['satellite_altitude'],
                                             vis.attrs['start_time'],
-=======
-            lons, lats = vis.info['area'].get_lonlats()
-            sunalt, suna = get_alt_az(vis.info['start_time'], lons, lats)
-            suna = np.rad2deg(suna)
-            sunz = sun_zenith_angle(vis.info['start_time'], lons, lats)
-            sata, satel = get_observer_look(vis.info['satellite_longitude'],
-                                            vis.info['satellite_latitude'],
-                                            vis.info['satellite_altitude'],
-                                            vis.info['start_time'],
->>>>>>> 06248d5e
                                             lons, lats, 0)
             satz = 90 - satel
             del satel
         LOG.info('Removing Rayleigh scattering and aerosol absorption')
 
-<<<<<<< HEAD
+        # First make sure the two azimuth angles are in the range 0-360:
+        sata = sata % 360.
+        suna = suna % 360.
         ssadiff = abs(suna - sata)
         ssadiff = xu.minimum(ssadiff, 360 - ssadiff)
-=======
-        # First make sure the two azimuth angles are in the range 0-360:
-        sata = np.mod(sata, 360.)
-        suna = np.mod(suna, 360.)
-        ssadiff = np.abs(suna - sata)
-        ssadiff = np.where(ssadiff > 180, 360 - ssadiff, ssadiff)
->>>>>>> 06248d5e
         del sata, suna
 
         atmosphere = self.attrs.get('atmosphere', 'us-standard')
@@ -651,9 +630,9 @@
             raise ValueError("Expected 1 dataset, got %d" %
                              (len(projectables), ))
 
-        info = combine_metadata(*projectables)
-        info['name'] = self.attrs['name']
-        info['standard_name'] = self.attrs['standard_name']
+        info = combine_info(*projectables)
+        info['name'] = self.info['name']
+        info['standard_name'] = self.info['standard_name']
 
         return Dataset(projectables[0].copy(), **info.copy())
 
