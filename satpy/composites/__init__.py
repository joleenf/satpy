#!/usr/bin/env python
# -*- coding: utf-8 -*-

# Copyright (c) 2015-2018

# Author(s):

#   Martin Raspaud <martin.raspaud@smhi.se>
#   David Hoese <david.hoese@ssec.wisc.edu>

# This program is free software: you can redistribute it and/or modify
# it under the terms of the GNU General Public License as published by
# the Free Software Foundation, either version 3 of the License, or
# (at your option) any later version.

# This program is distributed in the hope that it will be useful,
# but WITHOUT ANY WARRANTY; without even the implied warranty of
# MERCHANTABILITY or FITNESS FOR A PARTICULAR PURPOSE.  See the
# GNU General Public License for more details.

# You should have received a copy of the GNU General Public License
# along with this program.  If not, see <http://www.gnu.org/licenses/>.
"""Base classes for composite objects.
"""

import logging
import os
import time
from weakref import WeakValueDictionary

import numpy as np
import six
import xarray as xr
import xarray.ufuncs as xu
import yaml

from satpy.config import (CONFIG_PATH, config_search_paths,
                          recursive_dict_update)
from satpy.dataset import (DATASET_KEYS, Dataset, DatasetID, MetadataObject,
                           combine_attrs, combine_metadata)
from satpy.readers import DatasetDict
from satpy.tools import atmospheric_path_length_correction, sunzen_corr_cos
from satpy.writers import get_enhanced_image
from satpy import CHUNKSIZE

try:
    import configparser
except ImportError:
    from six.moves import configparser

LOG = logging.getLogger(__name__)


class IncompatibleAreas(Exception):

    """
    Error raised upon compositing things of different shapes.
    """
    pass


class IncompatibleTimes(Exception):

    """
    Error raised upon compositing things from different times.
    """
    pass


class CompositorLoader(object):

    """Read composites using the configuration files on disk.
    """

    def __init__(self, ppp_config_dir=CONFIG_PATH):
        self.modifiers = {}
        self.compositors = {}
        self.ppp_config_dir = ppp_config_dir

    def load_sensor_composites(self, sensor_name):
        """Load all compositor configs for the provided sensor."""
        config_filename = sensor_name + ".yaml"
        LOG.debug("Looking for composites config file %s", config_filename)
        composite_configs = config_search_paths(
            os.path.join("composites", config_filename),
            self.ppp_config_dir, check_exists=True)
        if not composite_configs:
            LOG.debug("No composite config found called {}".format(
                config_filename))
            return
        self._load_config(composite_configs)

    def get_compositor(self, key, sensor_names):
        for sensor_name in sensor_names:
            try:
                return self.compositors[sensor_name][key]
            except KeyError:
                continue
        raise KeyError("Could not find compositor '{}'".format(key))

    def get_modifier(self, key, sensor_names):
        for sensor_name in sensor_names:
            try:
                return self.modifiers[sensor_name][key]
            except KeyError:
                continue
        raise KeyError("Could not find modifier '{}'".format(key))

    def load_compositors(self, sensor_names):
        """Load all compositor configs for the provided sensors.

        Args:
            sensor_names (list of strings): Sensor names that have matching
                                            ``sensor_name.yaml`` config files.

        Returns:
            (comps, mods): Where `comps` is a dictionary:

                    sensor_name -> composite ID -> compositor object

                And `mods` is a dictionary:

                    sensor_name -> modifier name -> (modifier class,
                    modifiers options)

                Note that these dictionaries are copies of those cached in
                this object.
        """
        comps = {}
        mods = {}
        for sensor_name in sensor_names:
            if sensor_name not in self.compositors:
                self.load_sensor_composites(sensor_name)
            if sensor_name in self.compositors:
                comps[sensor_name] = DatasetDict(
                    self.compositors[sensor_name].copy())
                mods[sensor_name] = self.modifiers[sensor_name].copy()
        return comps, mods

    def _process_composite_config(self, composite_name, conf,
                                  composite_type, sensor_id, composite_config, **kwargs):

        compositors = self.compositors[sensor_id]
        modifiers = self.modifiers[sensor_id]

        try:
            options = conf[composite_type][composite_name]
            loader = options.pop('compositor')
        except KeyError:
            if composite_name in compositors or composite_name in modifiers:
                return conf
            raise ValueError("'compositor' missing or empty in {0}. Option keys = {1}".format(
                composite_config, str(options.keys())))

        options['name'] = composite_name
        for prereq_type in ['prerequisites', 'optional_prerequisites']:
            prereqs = []
            for item in options.get(prereq_type, []):
                if isinstance(item, dict):
                    # we want this prerequisite to act as a query with
                    # 'modifiers' being None otherwise it will be an empty
                    # tuple
                    item.setdefault('modifiers', None)
                    key = DatasetID.from_dict(item)
                    prereqs.append(key)
                else:
                    prereqs.append(item)
            options[prereq_type] = prereqs

        if composite_type == 'composites':
            options.update(**kwargs)
            key = DatasetID.from_dict(options)
            comp = loader(**options)
            compositors[key] = comp
        elif composite_type == 'modifiers':
            modifiers[composite_name] = loader, options

    def _load_config(self, composite_configs, **kwargs):
        if not isinstance(composite_configs, (list, tuple)):
            composite_configs = [composite_configs]

        conf = {}
        for composite_config in composite_configs:
            with open(composite_config) as conf_file:
                conf = recursive_dict_update(conf, yaml.load(conf_file))
        try:
            sensor_name = conf['sensor_name']
        except KeyError:
            LOG.debug('No "sensor_name" tag found in %s, skipping.',
                      composite_config)
            return

        sensor_id = sensor_name.split('/')[-1]
        sensor_deps = sensor_name.split('/')[:-1]

        compositors = self.compositors.setdefault(sensor_id, DatasetDict())
        modifiers = self.modifiers.setdefault(sensor_id, {})

        for sensor_dep in reversed(sensor_deps):
            if sensor_dep not in self.compositors or sensor_dep not in self.modifiers:
                self.load_sensor_composites(sensor_dep)

        if sensor_deps:
            compositors.update(self.compositors[sensor_deps[-1]])
            modifiers.update(self.modifiers[sensor_deps[-1]])

        for composite_type in ['modifiers', 'composites']:
            if composite_type not in conf:
                continue
            for composite_name in conf[composite_type]:
                self._process_composite_config(composite_name, conf,
                                               composite_type, sensor_id, composite_config, **kwargs)


class CompositeBase(MetadataObject):

    def __init__(self,
                 name,
                 prerequisites=None,
                 optional_prerequisites=None,
                 metadata_requirements=None,
                 **kwargs):
        # Required info
        kwargs["name"] = name
        kwargs["prerequisites"] = prerequisites or []
        kwargs["optional_prerequisites"] = optional_prerequisites or []
        kwargs["metadata_requirements"] = metadata_requirements or []
        super(CompositeBase, self).__init__(**kwargs)

    def __call__(self, datasets, optional_datasets=None, **info):
        raise NotImplementedError()

    def __str__(self):
        from pprint import pformat
        return pformat(self.attrs)

    def __repr__(self):
        from pprint import pformat
        return pformat(self.attrs)

    def apply_modifier_info(self, origin, destination):
        o = getattr(origin, 'attrs', origin)
        d = getattr(destination, 'attrs', destination)
        for k in DATASET_KEYS:
            if k == 'modifiers':
                d[k] = self.attrs[k]
            elif d.get(k) is None:
                if self.attrs.get(k) is not None:
                    d[k] = self.attrs[k]
                elif o.get(k) is not None:
                    d[k] = o[k]


class SunZenithCorrectorBase(CompositeBase):

    """Base class for sun zenith correction"""

    coszen = WeakValueDictionary()

    def __call__(self, projectables, **info):
        vis = projectables[0]
        if vis.attrs.get("sunz_corrected"):
            LOG.debug("Sun zen correction already applied")
            return vis

        if hasattr(vis.attrs["area"], 'name'):
            area_name = vis.attrs["area"].name
        else:
            area_name = 'swath' + str(vis.shape)
        key = (vis.attrs["start_time"], area_name)
        tic = time.time()
        LOG.debug("Applying sun zen correction")
        if len(projectables) == 1:
            coszen = self.coszen.get(key)
            if coszen is None:
                from pyorbital.astronomy import cos_zen
                LOG.debug("Computing sun zenith angles.")
                lons, lats = vis.attrs["area"].get_lonlats_dask(CHUNKSIZE)

                coszen = xr.DataArray(cos_zen(vis.attrs["start_time"],
                                              lons, lats),
                                      dims=['y', 'x'],
                                      coords=[vis['y'], vis['x']])
                coszen = coszen.where((coszen > 0.035) & (coszen < 1))
                self.coszen[key] = coszen
        else:
            coszen = np.cos(np.deg2rad(projectables[1]))
            self.coszen[key] = coszen

        if vis.shape != coszen.shape:
            # assume we were given lower resolution szen data than band data
            LOG.debug(
                "Interpolating coszen calculations for higher resolution band")
            factor = int(vis.shape[1] / coszen.shape[1])
            coszen = np.repeat(
                np.repeat(coszen, factor, axis=0), factor, axis=1)

        proj = self._apply_correction(vis, coszen)
        proj.attrs = vis.attrs.copy()
        self.apply_modifier_info(vis, proj)
        LOG.debug(
            "Sun-zenith correction applied. Computation time: %5.1f (sec)",
            time.time() - tic)
        return proj

    def _apply_correction(self, proj, coszen):
        raise NotImplementedError("Correction method shall be defined!")


class SunZenithCorrector(SunZenithCorrectorBase):

    """Standard sun zenith correction, 1/cos(sunz)"""

    def _apply_correction(self, proj, coszen):
        LOG.debug("Apply the standard sun-zenith correction [1/cos(sunz)]")
        return sunzen_corr_cos(proj, coszen)


class EffectiveSolarPathLengthCorrector(SunZenithCorrectorBase):

    """Special sun zenith correction with the method proposed by Li and Shibata
    (2006): https://doi.org/10.1175/JAS3682.1
    """

    def _apply_correction(self, proj, coszen):
        LOG.debug(
            "Apply the effective solar atmospheric path length correction method by Li and Shibata")
        return atmospheric_path_length_correction(proj, coszen)


def show(data, filename=None):
    """Show the stretched data.
    """
    from PIL import Image as pil
    img = pil.fromarray(((data - data.min()) * 255.0 /
                         (data.max() - data.min())).astype(np.uint8))
    if filename is None:
        img.show()
    else:
        img.save(filename)


class PSPRayleighReflectance(CompositeBase):

    def __call__(self, projectables, optional_datasets=None, **info):
        """Get the corrected reflectance when removing Rayleigh scattering.

        Uses pyspectral.
        """
        from pyspectral.rayleigh import Rayleigh

        (vis, red) = projectables
        if vis.shape != red.shape:
            raise IncompatibleAreas
        try:
            (sata, satz, suna, sunz) = optional_datasets
        except ValueError:
            from pyorbital.astronomy import get_alt_az, sun_zenith_angle
            from pyorbital.orbital import get_observer_look
            sunalt, suna = get_alt_az(
                vis.attrs['start_time'],
                *vis.attrs['area'].get_lonlats_dask(CHUNKSIZE))
            suna = np.rad2deg(suna)
            sunz = sun_zenith_angle(
                vis.attrs['start_time'],
                *vis.attrs['area'].get_lonlats_dask(CHUNKSIZE))
            lons, lats = vis.attrs['area'].get_lonlats_dask(CHUNKSIZE)
            sata, satel = get_observer_look(vis.attrs['satellite_longitude'],
                                            vis.attrs['satellite_latitude'],
                                            vis.attrs['satellite_altitude'],
                                            vis.attrs['start_time'],
                                            lons, lats, 0)
            satz = 90 - satel
            del satel
        LOG.info('Removing Rayleigh scattering and aerosol absorption')

        ssadiff = abs(suna - sata)
        ssadiff = xu.minimum(ssadiff, 360 - ssadiff)
        del sata, suna

        atmosphere = self.attrs.get('atmosphere', 'us-standard')
        aerosol_type = self.attrs.get('aerosol_type', 'marine_clean_aerosol')

        corrector = Rayleigh(vis.attrs['platform_name'], vis.attrs['sensor'],
                             atmosphere=atmosphere,
                             aerosol_type=aerosol_type)

        try:
<<<<<<< HEAD
            refl_cor_band = corrector.get_reflectance(sunz.load(), 
                                                      satz.load(), 
                                                      ssadiff, 
                                                      vis.attrs['name'], 
						      blue.load())
        except KeyError:
            LOG.warning("Could not get the reflectance correction using band name: %s", vis.id.name)
            LOG.warning("Will try use the wavelength, however, this may be ambiguous!")
            refl_cor_band = corrector.get_reflectance(sunz.load(), 
						      satz.load(), 
                                                      ssadiff,
                                                      vis.attrs['wavelength'][1], 
                                                      blue.load())

        proj = vis - refl_cor_band
        proj.attrs = vis.attrs
=======
            refl_cor_band = corrector.get_reflectance(sunz, satz, ssadiff, vis.id.name, red)
        except KeyError:
            LOG.warning("Could not get the reflectance correction using band name: %s", vis.id.name)
            LOG.warning("Will try use the wavelength, however, this may be ambiguous!")
            refl_cor_band = corrector.get_reflectance(sunz, satz, ssadiff,
                                                      vis.id.wavelength[1], red)

        proj = Dataset(vis - refl_cor_band,
                       copy=False,
                       **vis.info)
>>>>>>> ee8934aa
        self.apply_modifier_info(vis, proj)

        return proj


class NIRReflectance(CompositeBase):

    def __call__(self, projectables, optional_datasets=None, **info):
        """Get the reflectance part of an NIR channel. Not supposed to be used
        for wavelength outside [3, 4] µm.
        """
        self._init_refl3x(projectables)
        _nir, _ = projectables
        proj = Dataset(self._get_reflectance(projectables, optional_datasets) * 100, **_nir.info)

        proj.info['units'] = '%'
        self.apply_modifier_info(_nir, proj)

        return proj

    def _init_refl3x(self, projectables):
        """Initiate the 3.x reflectance derivations
        """
        try:
            from pyspectral.near_infrared_reflectance import Calculator
        except ImportError:
            LOG.info("Couldn't load pyspectral")
            raise

        _nir, _tb11 = projectables
        self._refl3x = Calculator(_nir.attrs['platform_name'], _nir.attrs['sensor'], _nir.attrs['name'])

    def _get_reflectance(self, projectables, optional_datasets):
        """Calculate 3.x reflectance with pyspectral"""
        _nir, _tb11 = projectables
        LOG.info('Getting reflective part of %s', _nir.attrs['name'])

        sun_zenith = None
        tb13_4 = None

        for dataset in optional_datasets:
            if (dataset.attrs['units'] == 'K' and
                    "wavelengh" in dataset.attrs and
                    dataset.attrs["wavelength"][0] <= 13.4 <= dataset.attrs["wavelength"][2]):
                tb13_4 = dataset
            elif dataset.attrs["standard_name"] == "solar_zenith_angle":
                sun_zenith = dataset

        # Check if the sun-zenith angle was provided:
        if sun_zenith is None:
            from pyorbital.astronomy import sun_zenith_angle as sza
            lons, lats = nir.attrs["area"].get_lonlats_dask(CHUNKSIZE)
            sun_zenith = sza(nir.attrs['start_time'], lons, lats)

        return self._refl3x.reflectance_from_tbs(sun_zenith, _nir, _tb11, tb_ir_co2=tb13_4)


class NIREmissivePartFromReflectance(NIRReflectance):

    def __call__(self, projectables, optional_datasets=None, **info):
        """Get the emissive part an NIR channel after having derived the reflectance. 
        Not supposed to be used for wavelength outside [3, 4] µm.
        """
        self._init_refl3x(projectables)
        # Derive the sun-zenith angles, and use the nir and thermal ir
        # brightness tempertures and derive the reflectance using
        # PySpectral. The reflectance is stored internally in PySpectral and
        # needs to be derived first in order to get the emissive part.
        _ = self._get_reflectance(projectables, optional_datasets)
        _nir, _ = projectables
        proj = Dataset(self._refl3x.emissive_part_3x(), **_nir.attrs)

        proj.attrs['units'] = 'K'
        self.apply_modifier_info(_nir, proj)

        return proj


class PSPAtmosphericalCorrection(CompositeBase):

    def __call__(self, projectables, optional_datasets=None, **info):
        """Get the atmospherical correction. Uses pyspectral.
        """
        from pyspectral.atm_correction_ir import AtmosphericalCorrection

        band = projectables[0]

        if optional_datasets:
            satz = optional_datasets[0]
        else:
            from pyorbital.orbital import get_observer_look
            lons, lats = band.attrs['area'].get_lonlats_dask(CHUNKSIZE)

            try:
                dummy, satel = get_observer_look(band.attrs['satellite_longitude'],
                                                 band.attrs[
                                                     'satellite_latitude'],
                                                 band.attrs[
                                                     'satellite_altitude'],
                                                 band.attrs['start_time'],
                                                 lons, lats, 0)
            except KeyError:
                raise KeyError(
                    'Band info is missing some meta data!')
            satz = 90 - satel
            del satel

        LOG.info('Correction for limb cooling')
        corrector = AtmosphericalCorrection(band.attrs['platform_name'],
                                            band.attrs['sensor'])

        atm_corr = corrector.get_correction(satz, band.attrs['name'], band)
        proj = band - atm_corr
        proj.attrs = band.attrs
        self.apply_modifier_info(band, proj)

        return proj


class CO2Corrector(CompositeBase):

    def __call__(self, projectables, optional_datasets=None, **info):
        """CO2 correction of the brightness temperature of the MSG 3.9um
        channel.

        .. math::

          T4_CO2corr = (BT(IR3.9)^4 + Rcorr)^0.25
          Rcorr = BT(IR10.8)^4 - (BT(IR10.8)-dt_CO2)^4
          dt_CO2 = (BT(IR10.8)-BT(IR13.4))/4.0
        """
        (ir_039, ir_108, ir_134) = projectables
        LOG.info('Applying CO2 correction')
        dt_co2 = (ir_108 - ir_134) / 4.0
        rcorr = ir_108**4 - (ir_108 - dt_co2)**4
        t4_co2corr = ir_039**4 + rcorr
        t4_co2corr = np.ma.where(t4_co2corr > 0.0, t4_co2corr, 0)
        t4_co2corr = t4_co2corr**0.25

        info = ir_039.attrs.copy()

        proj = Dataset(t4_co2corr, mask=t4_co2corr.mask, **info)

        self.apply_modifier_info(ir_039, proj)

        return proj


class DifferenceCompositor(CompositeBase):

    def __call__(self, projectables, nonprojectables=None, **info):
        if len(projectables) != 2:
            raise ValueError("Expected 2 datasets, got %d" %
                             (len(projectables), ))
        info = combine_metadata(*projectables)
        info['name'] = self.attrs['name']

        return Dataset(projectables[0] - projectables[1], **info)


class RGBCompositor(CompositeBase):

    def __call__(self, projectables, nonprojectables=None, **info):
        if len(projectables) != 3:
            raise ValueError("Expected 3 datasets, got %d" %
                             (len(projectables), ))

        areas = [projectable.attrs.get('area', None)
                 for projectable in projectables]
        areas = [area for area in areas if area is not None]
        if areas and areas.count(areas[0]) != len(areas):
            raise IncompatibleAreas
        try:
            times = [proj['time'][0].values for proj in projectables]
        except KeyError:
            pass
        else:
            # Is there a more gracious way to handle this ?
            if np.max(times) - np.min(times) > np.timedelta64(1, 's'):
                raise IncompatibleTimes
            else:
                mid_time = (np.max(times) - np.min(times)) / 2 + np.min(times)
            projectables[0]['time'] = [mid_time]
            projectables[1]['time'] = [mid_time]
            projectables[2]['time'] = [mid_time]
        try:
            the_data = xr.concat(projectables, 'bands')
            the_data['bands'] = ['R', 'G', 'B']
        except ValueError:
            raise IncompatibleAreas

        attrs = combine_attrs(*projectables)
        attrs.update({key: val
                      for (key, val) in info.items()
                      if val is not None})
        attrs.update(self.attrs)
        # FIXME: should this be done here ?
        attrs["wavelength"] = None
        attrs.pop("units", None)
        sensor = set()
        for projectable in projectables:
            current_sensor = projectable.attrs.get("sensor", None)
            if current_sensor:
                if isinstance(current_sensor, (str, bytes, six.text_type)):
                    sensor.add(current_sensor)
                else:
                    sensor |= current_sensor
        if len(sensor) == 0:
            sensor = None
        elif len(sensor) == 1:
            sensor = list(sensor)[0]
        attrs["sensor"] = sensor
        attrs["mode"] = "RGB"
        the_data.attrs.update(attrs)
        the_data.attrs.pop('resolution', None)
        the_data.attrs.pop('calibration', None)
        the_data.attrs.pop('modifiers', None)
        the_data.name = the_data.attrs['name']

        return the_data


class BWCompositor(CompositeBase):

    def __call__(self, projectables, nonprojectables=None, **info):
        if len(projectables) != 1:
            raise ValueError("Expected 1 dataset, got %d" %
                             (len(projectables), ))

        info = combine_metadata(*projectables)
        info['name'] = self.attrs['name']
        info['standard_name'] = self.attrs['standard_name']

        return Dataset(projectables[0].copy(), **info.copy())


class ColormapCompositor(RGBCompositor):

    """A compositor that uses colormaps."""
    @staticmethod
    def build_colormap(palette, dtype, info):
        """Create the colormap from the `raw_palette` and the valid_range."""

        from trollimage.colormap import Colormap

        palette = np.asanyarray(palette).squeeze()
        if dtype == np.dtype('uint8'):
            tups = [(val, tuple(tup))
                    for (val, tup) in enumerate(palette[:-1])]
            colormap = Colormap(*tups)

        elif 'valid_range' in info:
            tups = [(val, tuple(tup))
                    for (val, tup) in enumerate(palette[:-1])]
            colormap = Colormap(*tups)

            sf = info['scale_factor']
            colormap.set_range(
                *info['valid_range'] * sf + info['add_offset'])

        return colormap


class ColorizeCompositor(ColormapCompositor):

    """A compositor colorizing the data, interpolating the palette colors when
    needed.
    """

    def __call__(self, projectables, **info):
        if len(projectables) != 2:
            raise ValueError("Expected 2 datasets, got %d" %
                             (len(projectables), ))

        # TODO: support datasets with palette to delegate this to the image
        # writer.

        data, palette = projectables
        palette = np.asanyarray(palette).squeeze()
        colormap = self.build_colormap(palette / 255.0, data.dtype, data.attrs)

        r, g, b = colormap.colorize(np.asanyarray(data))
        r[data.mask] = palette[-1][0]
        g[data.mask] = palette[-1][1]
        b[data.mask] = palette[-1][2]
        r = Dataset(r, copy=False, mask=data.mask, **data.attrs)
        g = Dataset(g, copy=False, mask=data.mask, **data.attrs)
        b = Dataset(b, copy=False, mask=data.mask, **data.attrs)

        return super(ColorizeCompositor, self).__call__((r, g, b), **data.attrs)


class PaletteCompositor(ColormapCompositor):

    """A compositor colorizing the data, not interpolating the palette colors.
    """

    def __call__(self, projectables, **info):
        if len(projectables) != 2:
            raise ValueError("Expected 2 datasets, got %d" %
                             (len(projectables), ))

        # TODO: support datasets with palette to delegate this to the image
        # writer.

        data, palette = projectables
        palette = np.asanyarray(palette).squeeze() / 255.0
        colormap = self.build_colormap(palette, data.dtype, data.attrs)

        channels, colors = colormap.palettize(np.asanyarray(data.squeeze()))
        channels = palette[channels]

        r = xr.DataArray(channels[:, :, 0].reshape(data.shape),
                         dims=data.dims, coords=data.coords)
        g = xr.DataArray(channels[:, :, 1].reshape(data.shape),
                         dims=data.dims, coords=data.coords)
        b = xr.DataArray(channels[:, :, 2].reshape(data.shape),
                         dims=data.dims, coords=data.coords)

        return super(PaletteCompositor, self).__call__((r, g, b), **data.attrs)


class DayNightCompositor(RGBCompositor):

    """A compositor that takes one composite on the night side, another on day
    side, and then blends them together."""

    def __call__(self, projectables, lim_low=85., lim_high=95., *args,
                 **kwargs):
        if len(projectables) != 3:
            raise ValueError("Expected 3 datasets, got %d" %
                             (len(projectables), ))
        try:
            day_data = projectables[0].copy()
            night_data = projectables[1].copy()
            coszen = np.cos(np.deg2rad(projectables[2]))

            coszen -= min(np.cos(np.deg2rad(lim_high)),
                          np.cos(np.deg2rad(lim_low)))
            coszen /= np.abs(np.cos(np.deg2rad(lim_low)) -
                             np.cos(np.deg2rad(lim_high)))
            coszen = np.clip(coszen, 0, 1)

            full_data = []

            # Apply enhancements
            day_data = enhance2dataset(day_data)
            night_data = enhance2dataset(night_data)

            # Match dimensions to the data with more channels
            # There are only 1-channel and 3-channel composites
            if day_data.shape[0] > night_data.shape[0]:
                night_data = np.ma.repeat(night_data, 3, 0)
            elif day_data.shape[0] < night_data.shape[0]:
                day_data = np.ma.repeat(day_data, 3, 0)

            for i in range(day_data.shape[0]):
                day = day_data[i, :, :]
                night = night_data[i, :, :]

                data = (1 - coszen) * np.ma.masked_invalid(night).filled(0) + \
                    coszen * np.ma.masked_invalid(day).filled(0)
                data = np.ma.array(data, mask=np.logical_and(night.mask,
                                                             day.mask),
                                   copy=False)
                data = Dataset(np.ma.masked_invalid(data),
                               copy=True,
                               **projectables[0].info)
                full_data.append(data)

            res = RGBCompositor.__call__(self, (full_data[0],
                                                full_data[1],
                                                full_data[2]),
                                         *args, **kwargs)

        except ValueError:
            raise IncompatibleAreas

        return res


class Airmass(RGBCompositor):

    def __call__(self, projectables, *args, **kwargs):
        """Make an airmass RGB image composite.

        +--------------------+--------------------+--------------------+
        | Channels           | Temp               | Gamma              |
        +====================+====================+====================+
        | WV6.2 - WV7.3      |     -25 to 0 K     | gamma 1            |
        +--------------------+--------------------+--------------------+
        | IR9.7 - IR10.8     |     -40 to 5 K     | gamma 1            |
        +--------------------+--------------------+--------------------+
        | WV6.2              |   243 to 208 K     | gamma 1            |
        +--------------------+--------------------+--------------------+
        """
        try:
            res = RGBCompositor.__call__(self, (projectables[0] - projectables[1],
                                                projectables[2] -
                                                projectables[3],
                                                projectables[0]), *args, **kwargs)
        except ValueError:
            raise IncompatibleAreas
        return res


class Convection(RGBCompositor):

    def __call__(self, projectables, *args, **kwargs):
        """Make a Severe Convection RGB image composite.

        +--------------------+--------------------+--------------------+
        | Channels           | Span               | Gamma              |
        +====================+====================+====================+
        | WV6.2 - WV7.3      |     -30 to 0 K     | gamma 1            |
        +--------------------+--------------------+--------------------+
        | IR3.9 - IR10.8     |      0 to 55 K     | gamma 1            |
        +--------------------+--------------------+--------------------+
        | IR1.6 - VIS0.6     |    -70 to 20 %     | gamma 1            |
        +--------------------+--------------------+--------------------+
        """
        try:
            res = RGBCompositor.__call__(self, (projectables[3] - projectables[4],
                                                projectables[2] -
                                                projectables[5],
                                                projectables[1] - projectables[0]),
                                         *args, **kwargs)
        except ValueError:
            raise IncompatibleAreas
        return res


class Dust(RGBCompositor):

    def __call__(self, projectables, *args, **kwargs):
        """Make a dust (or fog or night_fog) RGB image composite.

        Fog:
        +--------------------+--------------------+--------------------+
        | Channels           | Temp               | Gamma              |
        +====================+====================+====================+
        | IR12.0 - IR10.8    |     -4 to 2 K      | gamma 1            |
        +--------------------+--------------------+--------------------+
        | IR10.8 - IR8.7     |      0 to 6 K      | gamma 2.0          |
        +--------------------+--------------------+--------------------+
        | IR10.8             |   243 to 283 K     | gamma 1            |
        +--------------------+--------------------+--------------------+

        Dust:
        +--------------------+--------------------+--------------------+
        | Channels           | Temp               | Gamma              |
        +====================+====================+====================+
        | IR12.0 - IR10.8    |     -4 to 2 K      | gamma 1            |
        +--------------------+--------------------+--------------------+
        | IR10.8 - IR8.7     |     0 to 15 K      | gamma 2.5          |
        +--------------------+--------------------+--------------------+
        | IR10.8             |   261 to 289 K     | gamma 1            |
        +--------------------+--------------------+--------------------+
        """
        try:
            res = RGBCompositor.__call__(self, (projectables[2] - projectables[1],
                                                projectables[1] -
                                                projectables[0],
                                                projectables[1]), *args, **kwargs)
        except ValueError:
            raise IncompatibleAreas

        return res


class RealisticColors(RGBCompositor):

    def __call__(self, projectables, *args, **kwargs):
        try:

            vis06 = projectables[0]
            vis08 = projectables[1]
            hrv = projectables[2]

            try:
                ch3 = 3 * hrv - vis06 - vis08
                ch3.attrs = hrv.attrs
            except ValueError as err:
                raise IncompatibleAreas

            ndvi = (vis08 - vis06) / (vis08 + vis06)
            ndvi = np.where(ndvi < 0, 0, ndvi)

            ch1 = ndvi * vis06 + (1 - ndvi) * vis08
            ch1.attrs = vis06.attrs
            ch2 = ndvi * vis08 + (1 - ndvi) * vis06
            ch2.attrs = vis08.attrs

            res = RGBCompositor.__call__(self, (ch1, ch2, ch3),
                                         *args, **kwargs)
        except ValueError:
            raise IncompatibleAreas
        return res


def enhance2dataset(dset):
    """Apply enhancements to dataset *dset* and convert the image data
    back to Dataset object."""
    img = get_enhanced_image(dset)

    data = np.rollaxis(np.dstack(img.channels), axis=2)
    mask = dset.mask
    if mask.ndim < data.ndim:
        mask = np.expand_dims(mask, 0)
        mask = np.repeat(mask, 3, 0)
    elif mask.ndim > data.ndim:
        mask = mask[0, :, :]
    data = Dataset(np.ma.masked_array(data, mask=mask),
                   copy=False,
                   **dset.info)
    return data<|MERGE_RESOLUTION|>--- conflicted
+++ resolved
@@ -39,7 +39,8 @@
 from satpy.dataset import (DATASET_KEYS, Dataset, DatasetID, MetadataObject,
                            combine_attrs, combine_metadata)
 from satpy.readers import DatasetDict
-from satpy.tools import atmospheric_path_length_correction, sunzen_corr_cos
+from satpy.tools import sunzen_corr_cos
+from satpy.tools import atmospheric_path_length_correction
 from satpy.writers import get_enhanced_image
 from satpy import CHUNKSIZE
 
@@ -386,12 +387,11 @@
                              aerosol_type=aerosol_type)
 
         try:
-<<<<<<< HEAD
             refl_cor_band = corrector.get_reflectance(sunz.load(), 
                                                       satz.load(), 
                                                       ssadiff, 
                                                       vis.attrs['name'], 
-						      blue.load())
+						      red.load())
         except KeyError:
             LOG.warning("Could not get the reflectance correction using band name: %s", vis.id.name)
             LOG.warning("Will try use the wavelength, however, this may be ambiguous!")
@@ -399,22 +399,10 @@
 						      satz.load(), 
                                                       ssadiff,
                                                       vis.attrs['wavelength'][1], 
-                                                      blue.load())
+                                                      red.load())
 
         proj = vis - refl_cor_band
         proj.attrs = vis.attrs
-=======
-            refl_cor_band = corrector.get_reflectance(sunz, satz, ssadiff, vis.id.name, red)
-        except KeyError:
-            LOG.warning("Could not get the reflectance correction using band name: %s", vis.id.name)
-            LOG.warning("Will try use the wavelength, however, this may be ambiguous!")
-            refl_cor_band = corrector.get_reflectance(sunz, satz, ssadiff,
-                                                      vis.id.wavelength[1], red)
-
-        proj = Dataset(vis - refl_cor_band,
-                       copy=False,
-                       **vis.info)
->>>>>>> ee8934aa
         self.apply_modifier_info(vis, proj)
 
         return proj
@@ -454,7 +442,6 @@
 
         sun_zenith = None
         tb13_4 = None
-
         for dataset in optional_datasets:
             if (dataset.attrs['units'] == 'K' and
                     "wavelengh" in dataset.attrs and
@@ -466,8 +453,8 @@
         # Check if the sun-zenith angle was provided:
         if sun_zenith is None:
             from pyorbital.astronomy import sun_zenith_angle as sza
-            lons, lats = nir.attrs["area"].get_lonlats_dask(CHUNKSIZE)
-            sun_zenith = sza(nir.attrs['start_time'], lons, lats)
+            lons, lats = _nir.attrs["area"].get_lonlats()
+            sun_zenith = sza(_nir.attrs['start_time'], lons, lats)
 
         return self._refl3x.reflectance_from_tbs(sun_zenith, _nir, _tb11, tb_ir_co2=tb13_4)
 
