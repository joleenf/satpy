--- conflicted
+++ resolved
@@ -59,11 +59,7 @@
 
         r = c02[::2, ::2]
         b = c01
-<<<<<<< HEAD
-	r.coords['x'] = b.coords['x']
-=======
         r.coords['x'] = b.coords['x']
->>>>>>> 7711a5dc
         r.coords['y'] = b.coords['y']
         r.data = r.data.rechunk(b.chunks)
         g = simulated_green(c01, c02, c03)
