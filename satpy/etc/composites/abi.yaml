--- conflicted
+++ resolved
@@ -311,7 +311,6 @@
     prerequisites:
       - night_ir_alpha
       - _night_background_hires
-<<<<<<< HEAD
 
   cira_fire_temperature:
     compositor: !!python/name:satpy.composites.GenericCompositor
@@ -364,8 +363,7 @@
       - name: C04
       - name: C02
       - name: C05
-=======
-  #
+  
   ash:
     description: >
       Ash RGB, for GOESR: NASA, NOAA
@@ -676,5 +674,4 @@
       - name: C02
         modifiers: [sunz_corrected, rayleigh_corrected]
       - name: green
-    standard_name: true_color
->>>>>>> 5b45c32f
+    standard_name: true_color