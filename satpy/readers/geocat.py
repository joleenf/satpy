#!/usr/bin/env python
# -*- coding: utf-8 -*-
# Copyright (c) 2017-2019 Satpy developers
#
# This file is part of satpy.
#
# satpy is free software: you can redistribute it and/or modify it under the
# terms of the GNU General Public License as published by the Free Software
# Foundation, either version 3 of the License, or (at your option) any later
# version.
#
# satpy is distributed in the hope that it will be useful, but WITHOUT ANY
# WARRANTY; without even the implied warranty of MERCHANTABILITY or FITNESS FOR
# A PARTICULAR PURPOSE.  See the GNU General Public License for more details.
#
# You should have received a copy of the GNU General Public License along with
# satpy.  If not, see <http://www.gnu.org/licenses/>.
"""Interface to GEOCAT HDF4 or NetCDF4 products.

Note: GEOCAT files do not currently have projection information or precise
pixel resolution information. Additionally the longitude and latitude arrays
are stored as 16-bit integers which causes loss of precision. For this reason
the lon/lats can't be used as a reliable coordinate system to calculate the
projection X/Y coordinates.

Until GEOCAT adds projection information and X/Y coordinate arrays, this
reader will estimate the geostationary area the best it can. It currently
takes a single lon/lat point as reference and uses hardcoded resolution
and projection information to calculate the area extents.

"""
from __future__ import annotations

import logging

import numpy as np
from pyproj import Proj
from pyresample import geometry
from pyresample.utils import proj4_str_to_dict

from satpy.readers.netcdf_utils import NetCDF4FileHandler, netCDF4

LOG = logging.getLogger(__name__)


CF_UNITS = {
    'none': '1',
}

# GEOCAT currently doesn't include projection information in it's files
GEO_PROJS = {
    'GOES-16': '+proj=geos +lon_0={lon_0:0.02f} +h=35786023.0 +a=6378137.0 +b=6356752.31414 +sweep=x +units=m +no_defs',
    'GOES-17': '+proj=geos +lon_0={lon_0:0.02f} +h=35786023.0 +a=6378137.0 +b=6356752.31414 +sweep=x +units=m +no_defs',
    'HIMAWARI-8': '+proj=geos +over +lon_0=140.7 +h=35785863 +a=6378137 +b=6356752.299581327 +units=m +no_defs',
}

CHANNEL_ALIASES = {
    "abi": {"channel_1_reflectance": {"name": "C01", "wavelength": 0.47, "modifiers": ("sunz_corrected",)},
            "channel_2_reflectance": {"name": "C02", "wavelength": 0.64, "modifiers": ("sunz_corrected",)},
            "channel_3_reflectance": {"name": "C03", "wavelength": 0.86, "modifiers": ("sunz_corrected",)},
            "channel_4_reflectance": {"name": "C04", "wavelength": 1.38, "modifiers": ("sunz_corrected",)},
            "channel_5_reflectance": {"name": "C05", "wavelength": 1.61, "modifiers": ("sunz_corrected",)},
            "channel_6_reflectance": {"name": "C06", "wavelength": 2.26, "modifiers": ("sunz_corrected",)},
            "channel_7_brightness_temperature": {"name": "C07", "wavelength": 3.9, "modifiers": ("sunz_corrected",)},
            "channel_8_brightness_temperature": {"name": "C08", "wavelength": 6.15},
            "channel_9_brightness_temperature": {"name": "C09", "wavelength": 7.},
            "channel_10_brightness_temperature": {"name": "C10", "wavelength": 7.4},
            "channel_11_brightness_temperature": {"name": "C11", "wavelength": 8.5},
            "channel_12_brightness_temperature": {"name": "C12", "wavelength": 9.7},
            "channel_13_brightness_temperature": {"name": "C13", "wavelength": 10.3},
            "channel_14_brightness_temperature": {"name": "C14", "wavelength": 11.2},
            "channel_15_brightness_temperature": {"name": "C15", "wavelength": 12.3},
            },
}


class GEOCATFileHandler(NetCDF4FileHandler):
    """GEOCAT netCDF4 file handler.

    **Loading data with decode_times=True**

    By default, this reader will use ``xarray_kwargs={"engine": "netcdf4", "decode_times": False}``.
    to match behavior of xarray when the geocat reader was first written.  To use different options
    use reader_kwargs when loading the Scene::

        scene = satpy.Scene(filenames,
                            reader='geocat',
                            reader_kwargs={'xarray_kwargs': {'engine': 'netcdf4', 'decode_times': True}})
    """

    def __init__(self, filename, filename_info, filetype_info,
                 **kwargs):
        """Open and perform initial investigation of NetCDF file."""
        self.area = None
        kwargs.setdefault('xarray_kwargs', {}).setdefault(
            'engine', "netcdf4")
        kwargs.setdefault('xarray_kwargs', {}).setdefault(
            'decode_times', False)

        super(GEOCATFileHandler, self).__init__(
            filename, filename_info, filetype_info,
            xarray_kwargs=kwargs["xarray_kwargs"])

    def __init__(self, filename, filename_info, filetype_info):
        """Open and perform initial investigation of NetCDF file."""
        super(GEOCATFileHandler, self).__init__(
            filename, filename_info, filetype_info,
            xarray_kwargs={"engine": "netcdf4", "decode_times": False})

    sensors = {
        'goes': 'goes_imager',
        'himawari8': 'ahi',
        'goes16': 'abi',  # untested
        'goesr': 'abi',  # untested
    }
    platforms: dict[str, str] = {
    }
    resolutions = {
        'abi': {
            1: 1002.0086577437705,
            2: 2004.0173154875411,
        },
        'ahi': {
            1: 999.9999820317674,  # assumption
            2: 1999.999964063535,
            4: 3999.99992812707,
        }
    }

    def get_sensor(self, sensor):
        """Get sensor."""
        last_resort = None
        for k, v in self.sensors.items():
            if k == sensor:
                return v
            if k in sensor:
                last_resort = v
        if last_resort:
            return last_resort
        raise ValueError("Unknown sensor '{}'".format(sensor))

    def get_platform(self, platform):
        """Get platform."""
        for k, v in self.platforms.items():
            if k in platform:
                return v
        return platform

    def _get_proj(self, platform, ref_lon):
        if platform == 'GOES-16' and -76. < ref_lon < -74.:
            # geocat file holds the *actual* sub-satellite point, not the
            # projection (-75.2 actual versus -75 projection)
            ref_lon = -75.
        return GEO_PROJS[platform].format(lon_0=ref_lon)

    @property
    def sensor_names(self):
        """Get sensor names."""
        return [self.get_sensor(self['/attr/Sensor_Name'])]

    @property
    def start_time(self):
        """Get start time."""
        return self.filename_info['start_time']

    @property
    def end_time(self):
        """Get end time."""
        return self.filename_info.get('end_time', self.start_time)

    @property
    def is_geo(self):
        """Check platform."""
        platform = self.get_platform(self['/attr/Platform_Name'])
        return platform in GEO_PROJS

    @property
    def terrain_corrected(self):
        """Check for terrain correction."""
        terrain_correction = self.get("/attr/Terrain_Corrected_Nav_Option", 0)
        is_corrected = True if terrain_correction > 0 else False
        return is_corrected

    @property
    def resolution(self):
        """Get resolution."""
        elem_res = self['/attr/Element_Resolution']
        return int(elem_res * 1000)

    def _calc_area_resolution(self, ds_res):
        elem_res = round(ds_res / 1000.)  # mimic 'Element_Resolution' attribute from above
        sensor = self.get_sensor(self['/attr/Sensor_Name'])
        return self.resolutions.get(sensor, {}).get(int(elem_res),
                                                    elem_res * 1000.)

    def available_datasets(self, configured_datasets=None):
        """Update information for or add datasets provided by this file.

        If this file handler can load a dataset then it will supplement the
        dataset info with the resolution and possibly coordinate datasets
        needed to load it. Otherwise it will continue passing the dataset
        information down the chain.

        See
        :meth:`satpy.readers.file_handlers.BaseFileHandler.available_datasets`
        for details.

        """
        res = self.resolution
<<<<<<< HEAD
        coord_options = {"polar": ('pixel_longitude', 'pixel_latitude'),
                         "terrain_corrected": ('pixel_longitude_tc',
                                               'pixel_latitude_tc')}
=======
        sensor = self.get_sensor(self['/attr/Sensor_Name'])
        coordinates = ('pixel_longitude', 'pixel_latitude')
>>>>>>> 48f614f0
        handled_variables = set()

        # update previously configured datasets
        for is_avail, ds_info in (configured_datasets or []):
            this_res = ds_info.get('resolution')
            this_coords = ds_info.get('coordinates')
            # some other file handler knows how to load this
            if is_avail is not None:
                yield is_avail, ds_info

            var_name = ds_info.get('file_key', ds_info['name'])
            matches = self.file_type_matches(ds_info['file_type'])
            # we can confidently say that we can provide this dataset and can
            # provide more info
            if matches and var_name in self and this_res != res:
                handled_variables.add(var_name)
                new_info = ds_info.copy()  # don't mess up the above yielded
                new_info['resolution'] = res
                if not self.is_geo and this_coords is None:
                    new_info['coordinates'] = coord_options["polar"]
                elif self.terrain_corrected and this_coords is None:
                    new_info['coordinates'] = coord_options["terrain_corrected"]
                yield True, new_info
            elif is_avail is None:
                # if we didn't know how to handle this dataset and no one else did
                # then we should keep it going down the chain
                yield is_avail, ds_info
        # get data from file dynamically
        yield from self._dynamic_datasets(res, sensor, coordinates, handled_variables)

<<<<<<< HEAD
        yield from self._get_new_datasets(handled_variables, coord_options)

    def _get_new_datasets(self, handled_variables, coord_opt):
        # Provide new datasets
=======
    def _dynamic_datasets(self, res, sensor, coordinates, handled_variables):
        """Provide new datasets from the file."""
>>>>>>> 48f614f0
        for var_name, val in self.file_content.items():
            if var_name in handled_variables:
                continue
            if isinstance(val, netCDF4.Variable):
                ds_info = {
                    'file_type': self.filetype_info['file_type'],
                    'resolution': self.resolution,
                    'name': var_name,
                }
                if not self.is_geo:
                    ds_info['coordinates'] = coord_opt["polar"]
                if self.terrain_corrected:
                    ds_info['coordinates'] = coord_opt["terrain_corrected"]
                yield True, ds_info
                if CHANNEL_ALIASES.get(sensor) is not None:
                    # yield variable as it is
                    # yield any associated aliases
                    yield from self._available_aliases(sensor, ds_info, var_name)

    def get_shape(self, dataset_id, ds_info):
        """Get shape."""
        var_name = ds_info.get('file_key', dataset_id['name'])
        return self[var_name + '/shape']

    def _first_good_nav(self, lon_arr, lat_arr):
        if hasattr(lon_arr, 'mask'):
            good_indexes = np.nonzero(~lon_arr.mask)
        else:
            # no masked values found in auto maskandscale
            good_indexes = ([0], [0])
        # nonzero returns (<ndarray of row indexes>, <ndarray of col indexes>)
        return tuple(x[0] for x in good_indexes)

    def _get_extents(self, proj, res, lon_arr, lat_arr):
        p = Proj(proj)
        res = float(res)
        first_good = self._first_good_nav(lon_arr, lat_arr)
        one_x, one_y = p(lon_arr[first_good], lat_arr[first_good])
        left_x = one_x - res * first_good[1]
        right_x = left_x + res * lon_arr.shape[1]
        top_y = one_y + res * first_good[0]
        bot_y = top_y - res * lon_arr.shape[0]
        half_x = res / 2.
        half_y = res / 2.
        return (left_x - half_x,
                bot_y - half_y,
                right_x + half_x,
                top_y + half_y)

    def _load_nav(self, name):
        nav = self[name]
        factor = self[name + '/attr/scale_factor']
        offset = self[name + '/attr/add_offset']
        fill = self[name + '/attr/_FillValue']
        nav = nav[:]
        mask = nav == fill
        nav = np.ma.masked_array(nav * factor + offset, mask=mask)
        return nav[:]

    def build_geo_area_def(self, dsid):
        """Build a geostationary area definition."""
        platform = self.get_platform(self['/attr/Platform_Name'])
        res = self._calc_area_resolution(dsid['resolution'])
        ref_subpoint = self.get('/attr/Projection_Longitude',
                                float(self['/attr/Subsatellite_Longitude']))
        proj = self._get_proj(platform, ref_subpoint)
        area_name = '{} {} Area at {}m'.format(
            platform,
            self.metadata.get('sector_id', ''),
            int(res))
        lon = self._load_nav('pixel_longitude')
        lat = self._load_nav('pixel_latitude')
        extents = self._get_extents(proj, res, lon, lat)
        area_def = geometry.AreaDefinition(
            area_name,
            area_name,
            area_name,
            proj4_str_to_dict(proj),
            lon.shape[1],
            lon.shape[0],
            area_extent=extents,
        )
        return area_def

    def get_area_def(self, dsid):
        """Get area definition."""
        if not self.is_geo or self.terrain_corrected:
            # return a SwathDefinition
            raise NotImplementedError
        else:
            return self.build_geo_area_def(dsid)

    def get_metadata(self, dataset_id, ds_info):
        """Get metadata."""
        var_name = ds_info.get('file_key', dataset_id['name'])
        shape = self.get_shape(dataset_id, ds_info)
        info = getattr(self[var_name], 'attrs', {})
        info['shape'] = shape
        info.update(ds_info)
        u = info.get('units')
        if u in CF_UNITS:
            # CF compliance
            info['units'] = CF_UNITS[u]

        info['sensor'] = self.get_sensor(self['/attr/Sensor_Name'])
        info['platform_name'] = self.get_platform(self['/attr/Platform_Name'])
        info['resolution'] = dataset_id['resolution']
        if var_name in ['pixel_longitude', 'pixel_longitude_tc']:
            info['standard_name'] = 'longitude'
        elif var_name in ['pixel_latitude', 'pixel_latitude_tc']:
            info['standard_name'] = 'latitude'

        return info

    def _available_aliases(self, sensor, ds_info, current_var):
        """Add alias if there is a match."""
        new_info = ds_info.copy()
        alias_info = CHANNEL_ALIASES.get(sensor).get(current_var, None)
        if alias_info is not None:
            alias_info.update({"file_key": current_var})
            new_info.update(alias_info)
            yield True, new_info

    def get_dataset(self, dataset_id, ds_info):
        """Get dataset."""
        var_name = ds_info.get('file_key', dataset_id['name'])
        # FUTURE: Metadata retrieval may be separate
        info = self.get_metadata(dataset_id, ds_info)
        data = self[var_name]
        fill = self[var_name + '/attr/_FillValue']
        factor = self.get(var_name + '/attr/scale_factor')
        offset = self.get(var_name + '/attr/add_offset')
        valid_range = self.get(var_name + '/attr/valid_range')

        data = data.where(data != fill)
        if valid_range is not None:
            data = data.where((data >= valid_range[0]) & (data <= valid_range[1]))
        if factor is not None and offset is not None:
            data = data * factor + offset

        data.attrs.update(info)
        data = data.rename({'lines': 'y', 'elements': 'x'})
        return data<|MERGE_RESOLUTION|>--- conflicted
+++ resolved
@@ -100,12 +100,6 @@
         super(GEOCATFileHandler, self).__init__(
             filename, filename_info, filetype_info,
             xarray_kwargs=kwargs["xarray_kwargs"])
-
-    def __init__(self, filename, filename_info, filetype_info):
-        """Open and perform initial investigation of NetCDF file."""
-        super(GEOCATFileHandler, self).__init__(
-            filename, filename_info, filetype_info,
-            xarray_kwargs={"engine": "netcdf4", "decode_times": False})
 
     sensors = {
         'goes': 'goes_imager',
@@ -207,14 +201,10 @@
 
         """
         res = self.resolution
-<<<<<<< HEAD
         coord_options = {"polar": ('pixel_longitude', 'pixel_latitude'),
                          "terrain_corrected": ('pixel_longitude_tc',
                                                'pixel_latitude_tc')}
-=======
-        sensor = self.get_sensor(self['/attr/Sensor_Name'])
-        coordinates = ('pixel_longitude', 'pixel_latitude')
->>>>>>> 48f614f0
+
         handled_variables = set()
 
         # update previously configured datasets
@@ -243,17 +233,10 @@
                 # then we should keep it going down the chain
                 yield is_avail, ds_info
         # get data from file dynamically
-        yield from self._dynamic_datasets(res, sensor, coordinates, handled_variables)
-
-<<<<<<< HEAD
-        yield from self._get_new_datasets(handled_variables, coord_options)
-
-    def _get_new_datasets(self, handled_variables, coord_opt):
-        # Provide new datasets
-=======
-    def _dynamic_datasets(self, res, sensor, coordinates, handled_variables):
+        yield from self._dynamic_datasets(coord_options, handled_variables)
+
+    def _dynamic_datasets(self, coord_opt, handled_variables):
         """Provide new datasets from the file."""
->>>>>>> 48f614f0
         for var_name, val in self.file_content.items():
             if var_name in handled_variables:
                 continue
@@ -268,10 +251,10 @@
                 if self.terrain_corrected:
                     ds_info['coordinates'] = coord_opt["terrain_corrected"]
                 yield True, ds_info
-                if CHANNEL_ALIASES.get(sensor) is not None:
+                if CHANNEL_ALIASES.get(self.sensor_names) is not None:
                     # yield variable as it is
                     # yield any associated aliases
-                    yield from self._available_aliases(sensor, ds_info, var_name)
+                    yield from self._available_aliases(self.sensor_names, ds_info, var_name)
 
     def get_shape(self, dataset_id, ds_info):
         """Get shape."""
