--- conflicted
+++ resolved
@@ -154,9 +154,8 @@
 
             mask = var[:] == var._FillValue
             data = np.ma.masked_array(var[:] * var.scale_factor, mask=mask)
-            return Dataset(data, id=key, **info)
-
-        if key.name not in ['longitude', 'latitude']:
+
+        elif key.name not in ['longitude', 'latitude']:
             return
 
         if self.cache['lons'] is None or self.cache['lats'] is None:
@@ -353,16 +352,11 @@
                 array = calibrate_tb(subdata, uncertainty, [index], band_names)
             else:
                 array = calibrate_refl(subdata, uncertainty, [index])
-<<<<<<< HEAD
             projectable = xr.DataArray(da.from_array(array[0].filled(np.nan),
                                                      chunks=(1000, 1000)),
                                        dims=['y', 'x'])
             projectable.attrs = info
-            #projectable = Dataset(array[0], id=key, mask=array[0].mask)
-=======
-
-            projectable = Dataset(array[0], id=key, mask=array[0].mask, **info)
->>>>>>> e6e66d68
+
             # if ((platform_name == 'Aqua' and key.name in ["6", "27", "36"]) or
             #         (platform_name == 'Terra' and key.name in ["29"])):
             #     height, width = projectable.shape
