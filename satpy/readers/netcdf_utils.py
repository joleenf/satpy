#!/usr/bin/env python
# -*- coding: utf-8 -*-
# Copyright (c) 2016-2017 Satpy developers
#
# This file is part of satpy.
#
# satpy is free software: you can redistribute it and/or modify it under the
# terms of the GNU General Public License as published by the Free Software
# Foundation, either version 3 of the License, or (at your option) any later
# version.
#
# satpy is distributed in the hope that it will be useful, but WITHOUT ANY
# WARRANTY; without even the implied warranty of MERCHANTABILITY or FITNESS FOR
# A PARTICULAR PURPOSE.  See the GNU General Public License for more details.
#
# You should have received a copy of the GNU General Public License along with
# satpy.  If not, see <http://www.gnu.org/licenses/>.
"""Helpers for reading netcdf-based files."""

import netCDF4
import logging
import numpy as np
import xarray as xr
import dask.array as da

from satpy import CHUNK_SIZE
from satpy.readers.file_handlers import BaseFileHandler
from satpy.readers.utils import np2str

LOG = logging.getLogger(__name__)


class NetCDF4FileHandler(BaseFileHandler):
    """Small class for inspecting a NetCDF4 file and retrieving its metadata/header data.

    File information can be accessed using bracket notation. Variables are
    accessed by using:

        wrapper["var_name"]

    Or:

        wrapper["group/subgroup/var_name"]

    Attributes can be accessed by appending "/attr/attr_name" to the
    item string:

        wrapper["group/subgroup/var_name/attr/units"]

    Or for global attributes:

        wrapper["/attr/platform_short_name"]

    Note that loading uncached datasets requires reopening the original
    file, but to get just the shape of the dataset append "/shape"
    to the item string:

        wrapper["group/subgroup/var_name/shape"]

    If your file has many small data variables that are frequently accessed,
    you may choose to cache some of them.  You can do this by passing a number,
    any variable smaller than this number in bytes will be read into RAM.
    Warning, this part of the API is provisional and subject to change.

    You may get an additional speedup by passing ``cache_handle=True``.  This
    will keep the netCDF4 dataset handles open throughout the lifetime of the
    object, and instead of using `xarray.open_dataset` to open every data
    variable, a dask array will be created "manually".  This may be useful if
    you have a dataset distributed over many files, such as for FCI.  Note
    that the coordinates will be missing in this case.  If you use this option,
    ``xarray_kwargs`` will have no effect.

    Args:
        filename (str): File to read
        filename_info (dict): Dictionary with filename information
        filetype_info (dict): Dictionary with filetype information
        auto_maskandscale (bool): Apply mask and scale factors
        xarray_kwargs (dict): Addition arguments to `xarray.open_dataset`
        cache_var_size (int): Cache variables smaller than this size.
        cache_handle (bool): Keep files open for lifetime of filehandler.
    """

    file_handle = None

    def __init__(self, filename, filename_info, filetype_info,
<<<<<<< HEAD
                 auto_maskandscale=False, xarray_kwargs=None,
                 cache_var_size=0, cache_handle=False):
=======
                 auto_maskandscale=False, xarray_kwargs=None):
        """Initilize file handler."""
>>>>>>> 576a4655
        super(NetCDF4FileHandler, self).__init__(
            filename, filename_info, filetype_info)
        self.file_content = {}
        self.cached_file_content = {}
        try:
            file_handle = netCDF4.Dataset(self.filename, 'r')
        except IOError:
            LOG.exception(
                'Failed reading file %s. Possibly corrupted file', self.filename)
            raise

        self.auto_maskandscale = auto_maskandscale
        if hasattr(file_handle, "set_auto_maskandscale"):
            file_handle.set_auto_maskandscale(auto_maskandscale)

        self.collect_metadata("", file_handle)
        self.collect_dimensions("", file_handle)
        if cache_var_size > 0:
            self.collect_cache_vars(
                    [varname for (varname, var)
                        in self.file_content.items()
                        if isinstance(var, netCDF4.Variable)
                        and isinstance(var.dtype, np.dtype)  # vlen may be str
                        and var.size * var.dtype.itemsize < cache_var_size],
                    file_handle)
        if cache_handle:
            self.file_handle = file_handle
        else:
            file_handle.close()
        self._xarray_kwargs = xarray_kwargs or {}
        self._xarray_kwargs.setdefault('chunks', CHUNK_SIZE)
        self._xarray_kwargs.setdefault('mask_and_scale', self.auto_maskandscale)

    def __del__(self):
        if self.file_handle is not None:
            try:
                self.file_handle.close()
            except RuntimeError:  # presumably closed already
                pass

    def _collect_attrs(self, name, obj):
        """Collect all the attributes for the provided file object."""
        for key in obj.ncattrs():
            value = getattr(obj, key)
            fc_key = "{}/attr/{}".format(name, key)
            try:
                self.file_content[fc_key] = np2str(value)
            except ValueError:
                self.file_content[fc_key] = value

    def collect_metadata(self, name, obj):
        """Collect all file variables and attributes for the provided file object.

        This method also iterates through subgroups of the provided object.
        """
        # Look through each subgroup
        base_name = name + "/" if name else ""
        for group_name, group_obj in obj.groups.items():
            self.collect_metadata(base_name + group_name, group_obj)
        for var_name, var_obj in obj.variables.items():
            var_name = base_name + var_name
            self.file_content[var_name] = var_obj
            self.file_content[var_name + "/dtype"] = var_obj.dtype
            self.file_content[var_name + "/shape"] = var_obj.shape
            self._collect_attrs(var_name, var_obj)
        self._collect_attrs(name, obj)

    def collect_dimensions(self, name, obj):
        """Collect dimensions."""
        for dim_name, dim_obj in obj.dimensions.items():
            dim_name = "{}/dimension/{}".format(name, dim_name)
            self.file_content[dim_name] = len(dim_obj)

    def collect_cache_vars(self, cache_vars, obj):
        """Collect data variables for caching.

        This method will collect some data variables and store them in RAM.
        This may be useful if some small variables are frequently accessed,
        to prevent needlessly frequently opening and closing the file, which
        in case of xarray is associated with some overhead.

        Should be called later than `collect_metadata`.

        Args:
            cache_vars (List[str]): Names of data variables to be cached.
            obj (netCDF4.Dataset): Dataset object from which to read them.
        """
        for var_name in cache_vars:
            v = self.file_content[var_name]
            self.cached_file_content[var_name] = xr.DataArray(
                    v[:], dims=v.dimensions, attrs=v.__dict__, name=v.name)

    def __getitem__(self, key):
        """Get item for given key."""
        val = self.file_content[key]
        if isinstance(val, netCDF4.Variable):
            if key in self.cached_file_content:
                return self.cached_file_content[key]
            # these datasets are closed and inaccessible when the file is
            # closed, need to reopen
            # TODO: Handle HDF4 versus NetCDF3 versus NetCDF4
            parts = key.rsplit('/', 1)
            if len(parts) == 2:
                group, key = parts
            else:
                group = None
            if self.file_handle is not None:
                val = self._get_var_from_filehandle(group, key)
            else:
                val = self._get_var_from_xr(group, key)
        return val

    def _get_var_from_xr(self, group, key):
        with xr.open_dataset(self.filename, group=group,
                             **self._xarray_kwargs) as nc:
            val = nc[key]
            # Even though `chunks` is specified in the kwargs, xarray
            # uses dask.arrays only for data variables that have at least
            # one dimension; for zero-dimensional data variables (scalar),
            # it uses its own lazy loading for scalars.  When those are
            # accessed after file closure, xarray reopens the file without
            # closing it again.  This will leave potentially many open file
            # objects (which may in turn trigger a Segmentation Fault:
            # https://github.com/pydata/xarray/issues/2954#issuecomment-491221266
            if not val.chunks:
                val.load()
        return val

    def _get_var_from_filehandle(self, group, key):
        # Not getting coordinates as this is more work, therefore more
        # overhead, and those are not used downstream.
        g = self.file_handle[group]
        v = g[key]
        x = xr.DataArray(
                da.from_array(v), dims=v.dimensions, attrs=v.__dict__,
                name=v.name)
        return x

    def __contains__(self, item):
        """Get item from file content."""
        return item in self.file_content

    def get(self, item, default=None):
        """Get item."""
        if item in self:
            return self[item]
        else:
            return default<|MERGE_RESOLUTION|>--- conflicted
+++ resolved
@@ -83,13 +83,8 @@
     file_handle = None
 
     def __init__(self, filename, filename_info, filetype_info,
-<<<<<<< HEAD
                  auto_maskandscale=False, xarray_kwargs=None,
                  cache_var_size=0, cache_handle=False):
-=======
-                 auto_maskandscale=False, xarray_kwargs=None):
-        """Initilize file handler."""
->>>>>>> 576a4655
         super(NetCDF4FileHandler, self).__init__(
             filename, filename_info, filetype_info)
         self.file_content = {}
