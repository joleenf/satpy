#!/usr/bin/env python
# -*- coding: utf-8 -*-
# Copyright (c) 2017-2019 Satpy developers
#
# This file is part of satpy.
#
# satpy is free software: you can redistribute it and/or modify it under the
# terms of the GNU General Public License as published by the Free Software
# Foundation, either version 3 of the License, or (at your option) any later
# version.
#
# satpy is distributed in the hope that it will be useful, but WITHOUT ANY
# WARRANTY; without even the implied warranty of MERCHANTABILITY or FITNESS FOR
# A PARTICULAR PURPOSE.  See the GNU General Public License for more details.
#
# You should have received a copy of the GNU General Public License along with
# satpy.  If not, see <http://www.gnu.org/licenses/>.
"""SEVIRI native format reader.

References:
    - `MSG Level 1.5 Native Format File Definition`_

.. _MSG Level 1.5 Native Format File Definition:
    https://www-cdn.eumetsat.int/files/2020-04/pdf_fg15_msg-native-format-15.pdf

"""

import logging
from datetime import datetime
import numpy as np

import xarray as xr
import dask.array as da

from satpy import CHUNK_SIZE

from pyresample import geometry

from satpy.readers.file_handlers import BaseFileHandler
<<<<<<< HEAD
from satpy.readers.eum_base import recarray2dict, get_service_mode
from satpy.readers.seviri_base import (SEVIRICalibrationHandler,
                                       CHANNEL_NAMES, CALIB, SATNUM,
                                       dec10216, VISIR_NUM_COLUMNS,
                                       VISIR_NUM_LINES, HRV_NUM_COLUMNS, HRV_NUM_LINES,
                                       VIS_CHANNELS, pad_data_horizontally, pad_data_vertically)
=======
from satpy.readers.eum_base import recarray2dict
from satpy.readers.seviri_base import (
    SEVIRICalibrationHandler, CHANNEL_NAMES, SATNUM, dec10216,
    VISIR_NUM_COLUMNS, VISIR_NUM_LINES, HRV_NUM_COLUMNS, HRV_NUM_LINES,
    create_coef_dict, get_service_mode, pad_data_horizontally,
    pad_data_vertically
)
>>>>>>> 45843de0
from satpy.readers.seviri_l1b_native_hdr import (GSDTRecords, native_header,
                                                 native_trailer)
from satpy.readers._geos_area import get_area_definition, get_geos_area_naming

logger = logging.getLogger('native_msg')


class NativeMSGFileHandler(BaseFileHandler):
    """SEVIRI native format reader.

    **Calibration**

    See :mod:`satpy.readers.seviri_base`.

    **Padding channel data to full disk**

    By providing the `fill_disk` as True in the `reader_kwargs`, the channel is loaded
    as full disk, padded with no-data where necessary. This is especially useful for the
    HRV channel, but can also be used for RSS and ROI data. By default the original,
    unpadded, data are loaded::

        scene = satpy.Scene(filenames,
                            reader='seviri_l1b_native',
                            reader_kwargs={'fill_disk': False})
    """

    def __init__(self, filename, filename_info, filetype_info,
                 calib_mode='nominal', fill_disk=False, ext_calib_coefs=None):
        """Initialize the reader."""
        super(NativeMSGFileHandler, self).__init__(filename,
                                                   filename_info,
                                                   filetype_info)
        self.platform_name = None
        self.calib_mode = calib_mode
        self.ext_calib_coefs = ext_calib_coefs or {}
        self.fill_disk = fill_disk

        # Declare required variables.
        self.header = {}
        self.mda = {}
        self.trailer = {}

        # Read header, prepare dask-array, read trailer and initialize image boundaries
        # Available channels are known only after the header has been read
        self._read_header()
        self.dask_array = da.from_array(self._get_memmap(), chunks=(CHUNK_SIZE,))
        self._read_trailer()
        self.image_boundaries = ImageBoundaries(self.header, self.trailer, self.mda)

    @property
    def start_time(self):
        """Read the repeat cycle start time from metadata."""
        return self.header['15_DATA_HEADER']['ImageAcquisition'][
            'PlannedAcquisitionTime']['TrueRepeatCycleStart']

    @property
    def end_time(self):
        """Read the repeat cycle end time from metadata."""
        return self.header['15_DATA_HEADER']['ImageAcquisition'][
            'PlannedAcquisitionTime']['PlannedRepeatCycleEnd']

    @staticmethod
    def _calculate_area_extent(center_point, north, east, south, west,
                               we_offset, ns_offset, column_step, line_step):
        # For Earth model 2 and full disk VISIR, (center_point - west - 0.5 + we_offset) must be -1856.5 .
        # See MSG Level 1.5 Image Data Format Description Figure 7 - Alignment and numbering of the non-HRV pixels.

        ll_c = (center_point - east + 0.5 + we_offset) * column_step
        ll_l = (north - center_point + 0.5 + ns_offset) * line_step
        ur_c = (center_point - west - 0.5 + we_offset) * column_step
        ur_l = (south - center_point - 0.5 + ns_offset) * line_step

        return (ll_c, ll_l, ur_c, ur_l)

    def _get_data_dtype(self):
        """Get the dtype of the file based on the actual available channels."""
        pkhrec = [
            ('GP_PK_HEADER', GSDTRecords.gp_pk_header),
            ('GP_PK_SH1', GSDTRecords.gp_pk_sh1)
        ]
        pk_head_dtype = np.dtype(pkhrec)

        def get_lrec(cols):
            lrec = [
                ("gp_pk", pk_head_dtype),
                ("version", np.uint8),
                ("satid", np.uint16),
                ("time", (np.uint16, 5)),
                ("lineno", np.uint32),
                ("chan_id", np.uint8),
                ("acq_time", (np.uint16, 3)),
                ("line_validity", np.uint8),
                ("line_rquality", np.uint8),
                ("line_gquality", np.uint8),
                ("line_data", (np.uint8, cols))
            ]

            return lrec

        # each pixel is 10-bits -> one line of data has 25% more bytes
        # than the number of columns suggest (10/8 = 1.25)
        visir_rec = get_lrec(int(self.mda['number_of_columns'] * 1.25))
        number_of_visir_channels = len(
            [s for s in self.mda['channel_list'] if not s == 'HRV'])
        drec = [('visir', (visir_rec, number_of_visir_channels))]

        if self.mda['available_channels']['HRV']:
            hrv_rec = get_lrec(int(self.mda['hrv_number_of_columns'] * 1.25))
            drec.append(('hrv', (hrv_rec, 3)))

        return np.dtype(drec)

    def _get_memmap(self):
        """Get the memory map for the SEVIRI data."""
        with open(self.filename) as fp:
            data_dtype = self._get_data_dtype()
            hdr_size = native_header.itemsize

            return np.memmap(fp, dtype=data_dtype,
                             shape=(self.mda['number_of_lines'],),
                             offset=hdr_size, mode="r")

    def _read_header(self):
        """Read the header info."""
        data = np.fromfile(self.filename,
                           dtype=native_header, count=1)

        self.header.update(recarray2dict(data))

        data15hd = self.header['15_DATA_HEADER']
        sec15hd = self.header['15_SECONDARY_PRODUCT_HEADER']

        # Set the list of available channels:
        self.mda['available_channels'] = get_available_channels(self.header)
        self.mda['channel_list'] = [i for i in CHANNEL_NAMES.values()
                                    if self.mda['available_channels'][i]]

        self.platform_id = data15hd[
            'SatelliteStatus']['SatelliteDefinition']['SatelliteId']
        self.mda['platform_name'] = "Meteosat-" + SATNUM[self.platform_id]

        equator_radius = data15hd['GeometricProcessing'][
                             'EarthModel']['EquatorialRadius'] * 1000.
        north_polar_radius = data15hd[
                                 'GeometricProcessing']['EarthModel']['NorthPolarRadius'] * 1000.
        south_polar_radius = data15hd[
                                 'GeometricProcessing']['EarthModel']['SouthPolarRadius'] * 1000.
        polar_radius = (north_polar_radius + south_polar_radius) * 0.5
        ssp_lon = data15hd['ImageDescription'][
            'ProjectionDescription']['LongitudeOfSSP']

        self.mda['projection_parameters'] = {'a': equator_radius,
                                             'b': polar_radius,
                                             'h': 35785831.00,
                                             'ssp_longitude': ssp_lon}

        north = int(sec15hd['NorthLineSelectedRectangle']['Value'])
        east = int(sec15hd['EastColumnSelectedRectangle']['Value'])
        south = int(sec15hd['SouthLineSelectedRectangle']['Value'])
        west = int(sec15hd['WestColumnSelectedRectangle']['Value'])

        ncolumns = west - east + 1
        nrows = north - south + 1

        # check if the file has less rows or columns than
        # the maximum, if so it is a rapid scanning service
        # or region of interest file
        if (nrows < VISIR_NUM_LINES) or (ncolumns < VISIR_NUM_COLUMNS):
            self.mda['is_full_disk'] = False
        else:
            self.mda['is_full_disk'] = True

        # If the number of columns in the file is not divisible by 4,
        # UMARF will add extra columns to the file
        modulo = ncolumns % 4
        padding = 0
        if modulo > 0:
            padding = 4 - modulo
        cols_visir = ncolumns + padding

        # Check the VISIR calculated column dimension against
        # the header information
        cols_visir_hdr = int(sec15hd['NumberColumnsVISIR']['Value'])
        if cols_visir_hdr != cols_visir:
            logger.warning(
                "Number of VISIR columns from the header is incorrect!")
            logger.warning("Header: %d", cols_visir_hdr)
            logger.warning("Calculated: = %d", cols_visir)

        # HRV Channel - check if the area is reduced in east west
        # direction as this affects the number of columns in the file
        cols_hrv_hdr = int(sec15hd['NumberColumnsHRV']['Value'])
        if ncolumns < VISIR_NUM_COLUMNS:
            cols_hrv = cols_hrv_hdr
        else:
            cols_hrv = int(cols_hrv_hdr / 2)

        # self.mda represents the 16bit dimensions not 10bit
        self.mda['number_of_lines'] = int(sec15hd['NumberLinesVISIR']['Value'])
        self.mda['number_of_columns'] = cols_visir
        self.mda['hrv_number_of_lines'] = int(sec15hd["NumberLinesHRV"]['Value'])
        self.mda['hrv_number_of_columns'] = cols_hrv

    def _read_trailer(self):

        hdr_size = native_header.itemsize
        data_size = (self._get_data_dtype().itemsize *
                     self.mda['number_of_lines'])

        with open(self.filename) as fp:
            fp.seek(hdr_size + data_size)
            data = np.fromfile(fp, dtype=native_trailer, count=1)

        self.trailer.update(recarray2dict(data))

    def get_area_def(self, dataset_id):
        """Get the area definition of the band.

        In general, image data from one window/area is available. For the HRV channel in FES mode, however,
        data from two windows ('Lower' and 'Upper') are available. Hence, we collect lists of area-extents
        and corresponding number of image lines/columns. In case of FES HRV data, two area definitions are
        computed, stacked and squeezed. For other cases, the lists will only have one entry each, from which
        a single area definition is computed.

        Note that the AreaDefinition area extents returned by this function for Native data will be slightly
        different compared to the area extents returned by the SEVIRI HRIT reader.
        This is due to slightly different pixel size values when calculated using the data available in the files. E.g.
        for the 3 km grid:

        ``Native: data15hd['ImageDescription']['ReferenceGridVIS_IR']['ColumnDirGridStep'] == 3000.4031658172607``
        ``HRIT:                            np.deg2rad(2.**16 / pdict['lfac']) * pdict['h'] == 3000.4032785810186``

        This results in the Native 3 km full-disk area extents being approx. 20 cm shorter in each direction.

        The method for calculating the area extents used by the HRIT reader (CFAC/LFAC mechanism) keeps the
        highest level of numeric precision and is used as reference by EUM. For this reason, the standard area
        definitions defined in the `areas.yaml` file correspond to the HRIT ones.

        """
        pdict = {}
        pdict['a'] = self.mda['projection_parameters']['a']
        pdict['b'] = self.mda['projection_parameters']['b']
        pdict['h'] = self.mda['projection_parameters']['h']
        pdict['ssp_lon'] = self.mda['projection_parameters']['ssp_longitude']

        area_naming_input_dict = {'platform_name': 'msg',
                                  'instrument_name': 'seviri',
                                  'resolution': int(dataset_id['resolution'])
                                  }
        area_naming = get_geos_area_naming({**area_naming_input_dict,
                                            **get_service_mode('seviri', pdict['ssp_lon'])})

        pdict['a_name'] = area_naming['area_id']
        pdict['a_desc'] = area_naming['description']
        pdict['p_id'] = area_naming['proj_id']

        area_extent = self.get_area_extent(dataset_id)
        areas = list()
        for aex, nlines, ncolumns in zip(area_extent['area_extent'], area_extent['nlines'], area_extent['ncolumns']):
            pdict['nlines'] = nlines
            pdict['ncols'] = ncolumns
            areas.append(get_area_definition(pdict, aex))

        if len(areas) == 2:
            area = geometry.StackedAreaDefinition(areas[0], areas[1])
            area = area.squeeze()
        else:
            area = areas[0]

        return area

    def get_area_extent(self, dataset_id):
        """Get the area extent of the file.

        Until December 2017, the data is shifted by 1.5km SSP North and West against the nominal GEOS projection. Since
        December 2017 this offset has been corrected. A flag in the data indicates if the correction has been applied.
        If no correction was applied, adjust the area extent to match the shifted data.

        For more information see Section 3.1.4.2 in the MSG Level 1.5 Image Data Format Description. The correction
        of the area extent is documented in a `developer's memo <https://github.com/pytroll/satpy/wiki/
        SEVIRI-georeferencing-offset-correction>`_.
        """
        data15hd = self.header['15_DATA_HEADER']

        # check for Earth model as this affects the north-south and
        # west-east offsets
        # section 3.1.4.2 of MSG Level 1.5 Image Data Format Description
        earth_model = data15hd['GeometricProcessing']['EarthModel'][
            'TypeOfEarthModel']
        if earth_model == 2:
            ns_offset = 0
            we_offset = 0
        elif earth_model == 1:
            ns_offset = -0.5
            we_offset = 0.5
            if dataset_id['name'] == 'HRV':
                ns_offset = -1.5
                we_offset = 1.5
        else:
            raise NotImplementedError(
                'Unrecognised Earth model: {}'.format(earth_model)
            )

        if dataset_id['name'] == 'HRV':
            grid_origin = data15hd['ImageDescription']['ReferenceGridHRV']['GridOrigin']
            center_point = (HRV_NUM_COLUMNS / 2) - 2
            column_step = data15hd['ImageDescription']['ReferenceGridHRV']['ColumnDirGridStep'] * 1000.0
            line_step = data15hd['ImageDescription']['ReferenceGridHRV']['LineDirGridStep'] * 1000.0
            nlines_fulldisk = HRV_NUM_LINES
            ncolumns_fulldisk = HRV_NUM_COLUMNS
        else:
            grid_origin = data15hd['ImageDescription']['ReferenceGridVIS_IR']['GridOrigin']
            center_point = VISIR_NUM_COLUMNS / 2
            column_step = data15hd['ImageDescription']['ReferenceGridVIS_IR']['ColumnDirGridStep'] * 1000.0
            line_step = data15hd['ImageDescription']['ReferenceGridVIS_IR']['LineDirGridStep'] * 1000.0
            nlines_fulldisk = VISIR_NUM_LINES
            ncolumns_fulldisk = VISIR_NUM_COLUMNS

        # Calculations assume grid origin is south-east corner
        # section 7.2.4 of MSG Level 1.5 Image Data Format Description
        origins = {0: 'NW', 1: 'SW', 2: 'SE', 3: 'NE'}
        if grid_origin != 2:
            msg = 'Grid origin not supported number: {}, {} corner'.format(
                grid_origin, origins[grid_origin]
            )
            raise NotImplementedError(msg)

        aex_data = {'area_extent': [], 'nlines': [], 'ncolumns': []}

        img_bounds = self.image_boundaries.get_img_bounds(dataset_id, self.is_roi())
        for south_bound, north_bound, east_bound, west_bound in zip(*img_bounds.values()):

            if self.fill_disk:
                east_bound, west_bound = 1, ncolumns_fulldisk
                if not self.mda['is_full_disk']:
                    south_bound, north_bound = 1, nlines_fulldisk

            nlines = north_bound - south_bound + 1
            ncolumns = west_bound - east_bound + 1
            aex = self._calculate_area_extent(center_point, north_bound, east_bound, south_bound, west_bound,
                                              we_offset, ns_offset, column_step, line_step)

            aex_data['area_extent'].append(aex)
            aex_data['nlines'].append(nlines)
            aex_data['ncolumns'].append(ncolumns)

        return aex_data

    def is_roi(self):
        """Check if data covers a selected region of interest (ROI).

        Standard RSS data consists of 3712 columns and 1392 lines, covering the three northmost segements
        of the SEVIRI disk. Hence, if the data does not cover the full disk, nor the standard RSS region
        in RSS mode, it's assumed to be ROI data.
        """
        is_rapid_scan = self.trailer['15TRAILER']['ImageProductionStats']['ActualScanningSummary']['ReducedScan']

        # Standard RSS data is assumed to cover the three northmost segements, thus consisting of all 3712 columns and
        # the 1392 northmost lines
        nlines = int(self.mda['number_of_lines'])
        ncolumns = int(self.mda['number_of_columns'])
        north_bound = int(self.header['15_SECONDARY_PRODUCT_HEADER']['NorthLineSelectedRectangle']['Value'])

        is_top3segments = (ncolumns == VISIR_NUM_COLUMNS and nlines == 1392 and north_bound == VISIR_NUM_LINES)

        return not self.mda['is_full_disk'] and not (is_rapid_scan and is_top3segments)

    def get_dataset(self, dataset_id, dataset_info):
        """Get the dataset."""
        if dataset_id['name'] not in self.mda['channel_list']:
            raise KeyError('Channel % s not available in the file' % dataset_id['name'])
        elif dataset_id['name'] not in ['HRV']:
            data = self._get_visir_channel(dataset_id)
        else:
            data = self._get_hrv_channel()

        xarr = xr.DataArray(data, dims=['y', 'x']).where(data != 0).astype(np.float32)

        if xarr is None:
            return None

        dataset = self.calibrate(xarr, dataset_id)
        dataset.attrs['units'] = dataset_info['units']
        dataset.attrs['wavelength'] = dataset_info['wavelength']
        dataset.attrs['standard_name'] = dataset_info['standard_name']
        dataset.attrs['platform_name'] = self.mda['platform_name']
        dataset.attrs['sensor'] = 'seviri'
        dataset.attrs['orbital_parameters'] = {
            'projection_longitude': self.mda['projection_parameters']['ssp_longitude'],
            'projection_latitude': 0.,
            'projection_altitude': self.mda['projection_parameters']['h']}

        if self.fill_disk and not (dataset_id['name'] != 'HRV' and self.mda['is_full_disk']):
            padder = Padder(dataset_id,
                            self.image_boundaries.get_img_bounds(dataset_id, self.is_roi()),
                            self.mda['is_full_disk'])
            dataset = padder.pad_data(dataset)

        return dataset

    def _get_visir_channel(self, dataset_id):
        shape = (self.mda['number_of_lines'], self.mda['number_of_columns'])
        # Check if there is only 1 channel in the list as a change
        # is needed in the arrray assignment ie channl id is not present
        if len(self.mda['channel_list']) == 1:
            raw = self.dask_array['visir']['line_data']
        else:
            i = self.mda['channel_list'].index(dataset_id['name'])
            raw = self.dask_array['visir']['line_data'][:, i, :]
        data = dec10216(raw.flatten())
        data = data.reshape(shape)
        return data

    def _get_hrv_channel(self):
        shape = (self.mda['hrv_number_of_lines'], self.mda['hrv_number_of_columns'])
        shape_layer = (self.mda['number_of_lines'], self.mda['hrv_number_of_columns'])

        data_list = []
        for i in range(3):
            raw = self.dask_array['hrv']['line_data'][:, i, :]
            data = dec10216(raw.flatten())
            data = data.reshape(shape_layer)
            data_list.append(data)

        return np.stack(data_list, axis=1).reshape(shape)

    def calibrate(self, data, dataset_id):
        """Calibrate the data."""
        tic = datetime.now()
        channel_name = dataset_id['name']
        calib = SEVIRICalibrationHandler(
            platform_id=self.platform_id,
            channel_name=channel_name,
            coefs=self._get_calib_coefs(channel_name),
            calib_mode=self.calib_mode,
            scan_time=self.start_time
        )
        res = calib.calibrate(data, dataset_id['calibration'])
        logger.debug("Calibration time " + str(datetime.now() - tic))
        return res

    def _get_calib_coefs(self, channel_name):
        """Get coefficients for calibration from counts to radiance."""
        # even though all the channels may not be present in the file,
        # the header does have calibration coefficients for all the channels
        # hence, this channel index needs to refer to full channel list
        band_idx = list(CHANNEL_NAMES.values()).index(channel_name)

        coefs_nominal = self.header['15_DATA_HEADER'][
            'RadiometricProcessing']['Level15ImageCalibration']
        coefs_gsics = self.header['15_DATA_HEADER'][
            'RadiometricProcessing']['MPEFCalFeedback']
        radiance_types = self.header['15_DATA_HEADER']['ImageDescription'][
                'Level15ImageProduction']['PlannedChanProcessing']
        return create_coef_dict(
            coefs_nominal=(
                coefs_nominal['CalSlope'][band_idx],
                coefs_nominal['CalOffset'][band_idx]
            ),
            coefs_gsics=(
                coefs_gsics['GSICSCalCoeff'][band_idx],
                coefs_gsics['GSICSOffsetCount'][band_idx]
            ),
            ext_coefs=self.ext_calib_coefs.get(channel_name, {}),
            radiance_type=radiance_types[band_idx]
        )


class ImageBoundaries:
    """Collect image boundary information."""

    def __init__(self, header, trailer, mda):
        """Initialize the class."""
        self._header = header
        self._trailer = trailer
        self._mda = mda

    def get_img_bounds(self, dataset_id, is_roi):
        """Get image line and column boundaries.

        returns:
            Dictionary with the four keys 'south_bound', 'north_bound', 'east_bound' and 'west_bound',
            each containing a list of the respective line/column numbers of the image boundaries.

        Lists (rather than scalars) are returned since the HRV data in FES mode contain data from two windows/areas.
        """
        if dataset_id['name'] == 'HRV' and not is_roi:
            img_bounds = self._get_hrv_actual_img_bounds()
        else:
            img_bounds = self._get_selected_img_bounds(dataset_id)

        self._check_for_valid_bounds(img_bounds)

        return img_bounds

    def _get_hrv_actual_img_bounds(self):
        """Get HRV (if not ROI) image boundaries from the ActualL15CoverageHRV information stored in the trailer."""
        hrv_bounds = self._trailer['15TRAILER']['ImageProductionStats']['ActualL15CoverageHRV']

        img_bounds = {'south_bound': [], 'north_bound': [], 'east_bound': [], 'west_bound': []}
        for hrv_window in ['Lower', 'Upper']:
            img_bounds['south_bound'].append(hrv_bounds['%sSouthLineActual' % hrv_window])
            img_bounds['north_bound'].append(hrv_bounds['%sNorthLineActual' % hrv_window])
            img_bounds['east_bound'].append(hrv_bounds['%sEastColumnActual' % hrv_window])
            img_bounds['west_bound'].append(hrv_bounds['%sWestColumnActual' % hrv_window])

            # Data from the upper hrv window are only available in FES mode
            if not self._mda['is_full_disk']:
                break

        return img_bounds

    def _get_selected_img_bounds(self, dataset_id):
        """Get VISIR and HRV (if ROI) image boundaries from the SelectedRectangle information stored in the header."""
        sec15hd = self._header['15_SECONDARY_PRODUCT_HEADER']
        south_bound = int(sec15hd['SouthLineSelectedRectangle']['Value'])
        east_bound = int(sec15hd['EastColumnSelectedRectangle']['Value'])

        if dataset_id['name'] == 'HRV':
            nlines, ncolumns = self._get_hrv_img_shape()
            south_bound = self._convert_visir_bound_to_hrv(south_bound)
            east_bound = self._convert_visir_bound_to_hrv(east_bound)
        else:
            nlines, ncolumns = self._get_visir_img_shape()

        north_bound = south_bound + nlines - 1
        west_bound = east_bound + ncolumns - 1

        img_bounds = {'south_bound': [south_bound], 'north_bound': [north_bound],
                      'east_bound': [east_bound], 'west_bound': [west_bound]}

        return img_bounds

    def _get_hrv_img_shape(self):
        nlines = int(self._mda['hrv_number_of_lines'])
        ncolumns = int(self._mda['hrv_number_of_columns'])
        return nlines, ncolumns

    def _get_visir_img_shape(self):
        nlines = int(self._mda['number_of_lines'])
        ncolumns = int(self._mda['number_of_columns'])
        return nlines, ncolumns

    @staticmethod
    def _convert_visir_bound_to_hrv(bound):
        return 3 * bound - 2

    @staticmethod
    def _check_for_valid_bounds(img_bounds):
        len_img_bounds = [len(bound) for bound in img_bounds.values()]

        same_lengths = (len(set(len_img_bounds)) == 1)
        no_empty = (min(len_img_bounds) > 0)

        if not (same_lengths and no_empty):
            raise ValueError('Invalid image boundaries')


class Padder:
    """Padding of HRV, RSS and ROI data to full disk."""

    def __init__(self, dataset_id, img_bounds, is_full_disk):
        """Initialize the padder."""
        self._img_bounds = img_bounds
        self._is_full_disk = is_full_disk

        if dataset_id['name'] == 'HRV':
            self._final_shape = (HRV_NUM_LINES, HRV_NUM_COLUMNS)
        else:
            self._final_shape = (VISIR_NUM_LINES, VISIR_NUM_COLUMNS)

    def pad_data(self, dataset):
        """Pad data to full disk with empty pixels."""
        logger.debug('Padding data to full disk')

        data_list = []
        for south_bound, north_bound, east_bound, west_bound in zip(*self._img_bounds.values()):
            nlines = north_bound - south_bound + 1
            data = self._extract_data_to_pad(dataset, south_bound, north_bound)
            padded_data = pad_data_horizontally(data, (nlines, self._final_shape[1]), east_bound, west_bound)
            data_list.append(padded_data)

        padded_data = da.vstack(data_list)

        # If we're dealing with RSS or ROI data, we also need to pad vertically in order to form a full disk array
        if not self._is_full_disk:
            padded_data = pad_data_vertically(padded_data, self._final_shape, south_bound, north_bound)

        return xr.DataArray(padded_data, dims=('y', 'x'), attrs=dataset.attrs.copy())

    def _extract_data_to_pad(self, dataset, south_bound, north_bound):
        """Extract the data that shall be padded.

        In case of FES (HRV) data, 'dataset' contains data from twoseparate windows that
        are padded separately. Hence, we extract a subset of data.
        """
        if self._is_full_disk:
            data = dataset[south_bound - 1:north_bound, :].data
        else:
            data = dataset.data

        return data


def get_available_channels(header):
    """Get the available channels from the header information."""
    chlist_str = header['15_SECONDARY_PRODUCT_HEADER'][
        'SelectedBandIDs']['Value']
    retv = {}

    for idx, char in zip(range(12), chlist_str):
        retv[CHANNEL_NAMES[idx + 1]] = (char == 'X')

    return retv<|MERGE_RESOLUTION|>--- conflicted
+++ resolved
@@ -37,22 +37,13 @@
 from pyresample import geometry
 
 from satpy.readers.file_handlers import BaseFileHandler
-<<<<<<< HEAD
 from satpy.readers.eum_base import recarray2dict, get_service_mode
-from satpy.readers.seviri_base import (SEVIRICalibrationHandler,
-                                       CHANNEL_NAMES, CALIB, SATNUM,
-                                       dec10216, VISIR_NUM_COLUMNS,
-                                       VISIR_NUM_LINES, HRV_NUM_COLUMNS, HRV_NUM_LINES,
-                                       VIS_CHANNELS, pad_data_horizontally, pad_data_vertically)
-=======
-from satpy.readers.eum_base import recarray2dict
 from satpy.readers.seviri_base import (
     SEVIRICalibrationHandler, CHANNEL_NAMES, SATNUM, dec10216,
     VISIR_NUM_COLUMNS, VISIR_NUM_LINES, HRV_NUM_COLUMNS, HRV_NUM_LINES,
-    create_coef_dict, get_service_mode, pad_data_horizontally,
+    create_coef_dict, pad_data_horizontally,
     pad_data_vertically
 )
->>>>>>> 45843de0
 from satpy.readers.seviri_l1b_native_hdr import (GSDTRecords, native_header,
                                                  native_trailer)
 from satpy.readers._geos_area import get_area_definition, get_geos_area_naming
