#!/usr/bin/env python
# -*- coding: utf-8 -*-
# Copyright (c) 2016-2019 Satpy developers
#
# This file is part of satpy.
#
# satpy is free software: you can redistribute it and/or modify it under the
# terms of the GNU General Public License as published by the Free Software
# Foundation, either version 3 of the License, or (at your option) any later
# version.
#
# satpy is distributed in the hope that it will be useful, but WITHOUT ANY
# WARRANTY; without even the implied warranty of MERCHANTABILITY or FITNESS FOR
# A PARTICULAR PURPOSE.  See the GNU General Public License for more details.
#
# You should have received a copy of the GNU General Public License along with
# satpy.  If not, see <http://www.gnu.org/licenses/>.
"""Base classes and utilities for all readers configured by YAML files."""
import glob
import itertools
import logging
import os
import warnings
from abc import ABCMeta, abstractmethod
from collections import deque, OrderedDict
from fnmatch import fnmatch
from weakref import WeakValueDictionary

import xarray as xr
import yaml
import numpy as np

try:
    from yaml import UnsafeLoader
except ImportError:
    from yaml import Loader as UnsafeLoader

from pyresample.geometry import StackedAreaDefinition, SwathDefinition
from pyresample.boundary import AreaDefBoundary, Boundary
from satpy.resample import get_area_def
from satpy.config import recursive_dict_update
from satpy.dataset import DATASET_KEYS, DatasetID
from satpy.readers import DatasetDict, get_key
from satpy.resample import add_crs_xy_coords
from trollsift.parser import globify, parse
from pyresample.geometry import AreaDefinition


logger = logging.getLogger(__name__)


def listify_string(something):
    """Take *something* and make it a list.

    *something* is either a list of strings or a string, in which case the
    function returns a list containing the string.
    If *something* is None, an empty list is returned.
    """
    if isinstance(something, str):
        return [something]
    elif something is not None:
        return list(something)
    else:
        return list()


def _get_filebase(path, pattern):
    """Get the end of *path* of same length as *pattern*."""
    # convert any `/` on Windows to `\\`
    path = os.path.normpath(path)
    # A pattern can include directories
    tail_len = len(pattern.split(os.path.sep))
    return os.path.join(*str(path).split(os.path.sep)[-tail_len:])


def _match_filenames(filenames, pattern):
    """Get the filenames matching *pattern*."""
    matching = set()
    glob_pat = globify(pattern)
    for filename in filenames:
        if fnmatch(_get_filebase(filename, pattern), glob_pat):
            matching.add(filename)

    return matching


class AbstractYAMLReader(metaclass=ABCMeta):
    """Base class for all readers that use YAML configuration files.

    This class should only be used in rare cases. Its child class
    `FileYAMLReader` should be used in most cases.

    """

    def __init__(self, config_files):
        """Load information from YAML configuration file about how to read data files."""
        self.config = {}
        self.config_files = config_files
        for config_file in config_files:
            with open(config_file) as fd:
                self.config = recursive_dict_update(self.config, yaml.load(fd, Loader=UnsafeLoader))

        self.info = self.config['reader']
        self.name = self.info['name']
        self.file_patterns = []
        for file_type, filetype_info in self.config['file_types'].items():
            filetype_info.setdefault('file_type', file_type)
            # correct separator if needed
            file_patterns = [os.path.join(*pattern.split('/'))
                             for pattern in filetype_info['file_patterns']]
            filetype_info['file_patterns'] = file_patterns
            self.file_patterns.extend(file_patterns)

        if 'sensors' in self.info and not isinstance(self.info['sensors'], (list, tuple)):
            self.info['sensors'] = [self.info['sensors']]
        self.datasets = self.config.get('datasets', {})
        self.info['filenames'] = []
        self.all_ids = {}
        self.load_ds_ids_from_config()

    @property
    def sensor_names(self):
        """Names of sensors whose data is being loaded by this reader."""
        return self.info['sensors'] or []

    @property
    def all_dataset_ids(self):
        """Get DatasetIDs of all datasets known to this reader."""
        return self.all_ids.keys()

    @property
    def all_dataset_names(self):
        """Get names of all datasets known to this reader."""
        # remove the duplicates from various calibration and resolutions
        return set(ds_id.name for ds_id in self.all_dataset_ids)

    @property
    def available_dataset_ids(self):
        """Get DatasetIDs that are loadable by this reader."""
        logger.warning(
            "Available datasets are unknown, returning all datasets...")
        return self.all_dataset_ids

    @property
    def available_dataset_names(self):
        """Get names of datasets that are loadable by this reader."""
        return (ds_id.name for ds_id in self.available_dataset_ids)

    @property
    @abstractmethod
    def start_time(self):
        """Start time of the reader."""

    @property
    @abstractmethod
    def end_time(self):
        """End time of the reader."""

    @abstractmethod
    def filter_selected_filenames(self, filenames):
        """Filter provided filenames by parameters in reader configuration.

        Returns: iterable of usable files

        """

    @abstractmethod
    def load(self, dataset_keys):
        """Load *dataset_keys*."""

    def supports_sensor(self, sensor):
        """Check if *sensor* is supported.

        Returns True is *sensor* is None.
        """
        if sensor and not (set(self.info.get("sensors")) &
                           set(listify_string(sensor))):
            return False
        else:
            return True

    def select_files_from_directory(
            self, directory=None, fs=None):
        """Find files for this reader in *directory*.

        If directory is None or '', look in the current directory.

        Searches the local file system by default.  Can search on a remote
        filesystem by passing an instance of a suitable implementation of
        ``fsspec.spec.AbstractFileSystem``.

        Args:
            directory (Optional[str]): Path to search.
            fs (Optional[FileSystem]): fsspec FileSystem implementation to use.
                                       Defaults to None, using local file
                                       system.

        Returns:
            list of strings describing matching files
        """
        filenames = set()
        if directory is None:
            directory = ''
<<<<<<< HEAD
        for pattern in self.file_patterns:
            globified = globify(pattern)
            if fs is None:
                matching = glob.iglob(os.path.join(directory, globified))
            else:
                matching = fs.glob(os.path.join(directory, globified))
            filenames.extend(matching)
=======
        # all the glob patterns that we are going to look at
        all_globs = {os.path.join(directory, globify(pattern))
                     for pattern in self.file_patterns}
        # get all files matching these patterns
        for glob_pat in all_globs:
            filenames.update(glob.iglob(glob_pat))
>>>>>>> 695f8fc6
        return filenames

    def select_files_from_pathnames(self, filenames):
        """Select the files from *filenames* this reader can handle."""
        selected_filenames = []
        filenames = set(filenames)  # make a copy of the inputs

        for pattern in self.file_patterns:
            matching = _match_filenames(filenames, pattern)
            filenames -= matching
            for fname in matching:
                if fname not in selected_filenames:
                    selected_filenames.append(fname)
        if len(selected_filenames) == 0:
            logger.warning("No filenames found for reader: %s", self.name)
        return selected_filenames

    def get_dataset_key(self, key, **kwargs):
        """Get the fully qualified `DatasetID` matching `key`.

        See `satpy.readers.get_key` for more information about kwargs.

        """
        return get_key(key, self.all_ids.keys(), **kwargs)

    def load_ds_ids_from_config(self):
        """Get the dataset ids from the config."""
        ids = []
        for dataset in self.datasets.values():
            # xarray doesn't like concatenating attributes that are lists
            # https://github.com/pydata/xarray/issues/2060
            if 'coordinates' in dataset and \
                    isinstance(dataset['coordinates'], list):
                dataset['coordinates'] = tuple(dataset['coordinates'])
            # Build each permutation/product of the dataset
            id_kwargs = []
            for key in DATASET_KEYS:
                val = dataset.get(key)
                if key in ["wavelength", "modifiers"] and isinstance(val,
                                                                     list):
                    # special case: wavelength can be [min, nominal, max]
                    # but is still considered 1 option
                    # it also needs to be a tuple so it can be used in
                    # a dictionary key (DatasetID)
                    id_kwargs.append((tuple(val), ))
                elif key == "modifiers" and val is None:
                    # empty modifiers means no modifiers applied
                    id_kwargs.append((tuple(), ))
                elif isinstance(val, (list, tuple, set)):
                    # this key has multiple choices
                    # (ex. 250 meter, 500 meter, 1000 meter resolutions)
                    id_kwargs.append(val)
                elif isinstance(val, dict):
                    id_kwargs.append(val.keys())
                else:
                    # this key only has one choice so make it a one
                    # item iterable
                    id_kwargs.append((val, ))
            for id_params in itertools.product(*id_kwargs):
                dsid = DatasetID(*id_params)
                ids.append(dsid)

                # create dataset infos specifically for this permutation
                ds_info = dataset.copy()
                for key in DATASET_KEYS:
                    if isinstance(ds_info.get(key), dict):
                        ds_info.update(ds_info[key][getattr(dsid, key)])
                    # this is important for wavelength which was converted
                    # to a tuple
                    ds_info[key] = getattr(dsid, key)
                self.all_ids[dsid] = ds_info

        return ids


class FileYAMLReader(AbstractYAMLReader):
    """Primary reader base class that is configured by a YAML file.

    This class uses the idea of per-file "file handler" objects to read file
    contents and determine what is available in the file. This differs from
    the base :class:`AbstractYAMLReader` which does not depend on individual
    file handler objects. In almost all cases this class should be used over
    its base class and can be used as a reader by itself and requires no
    subclassing.

    """

    def __init__(self,
                 config_files,
                 filter_parameters=None,
                 filter_filenames=True,
                 **kwargs):
        """Set up initial internal storage for loading file data."""
        super(FileYAMLReader, self).__init__(config_files)

        self.file_handlers = {}
        self.available_ids = {}
        self.filter_filenames = self.info.get('filter_filenames', filter_filenames)
        self.filter_parameters = filter_parameters or {}
        self.coords_cache = WeakValueDictionary()

    @property
    def sensor_names(self):
        """Names of sensors whose data is being loaded by this reader."""
        if not self.file_handlers:
            return self.info['sensors']

        file_handlers = (handlers[0] for handlers in
                         self.file_handlers.values())
        sensor_names = set()
        for fh in file_handlers:
            try:
                sensor_names.update(fh.sensor_names)
            except NotImplementedError:
                continue
        if not sensor_names:
            return self.info['sensors']
        return sorted(sensor_names)

    @property
    def available_dataset_ids(self):
        """Get DatasetIDs that are loadable by this reader."""
        return self.available_ids.keys()

    @property
    def start_time(self):
        """Start time of the earlier file used by this reader."""
        if not self.file_handlers:
            raise RuntimeError("Start time unknown until files are selected")
        return min(x[0].start_time for x in self.file_handlers.values())

    @property
    def end_time(self):
        """End time of the latest file used by this reader."""
        if not self.file_handlers:
            raise RuntimeError("End time unknown until files are selected")
        return max(x[-1].end_time for x in self.file_handlers.values())

    @staticmethod
    def check_file_covers_area(file_handler, check_area):
        """Check if the file covers the current area.

        If the file doesn't provide any bounding box information or 'area'
        was not provided in `filter_parameters`, the check returns True.
        """
        try:
            gbb = Boundary(*file_handler.get_bounding_box())
        except NotImplementedError as err:
            logger.debug("Bounding box computation not implemented: %s",
                         str(err))
        else:
            abb = AreaDefBoundary(get_area_def(check_area), frequency=1000)

            intersection = gbb.contour_poly.intersection(abb.contour_poly)
            if not intersection:
                return False
        return True

    def find_required_filehandlers(self, requirements, filename_info):
        """Find the necessary file handlers for the given requirements.

        We assume here requirements are available.

        Raises:
            KeyError, if no handler for the given requirements is available.
            RuntimeError, if there is a handler for the given requirements,
            but it doesn't match the filename info.

        """
        req_fh = []
        filename_info = set(filename_info.items())
        if requirements:
            for requirement in requirements:
                for fhd in self.file_handlers[requirement]:
                    if set(fhd.filename_info.items()).issubset(filename_info):
                        req_fh.append(fhd)
                        break
                else:
                    raise RuntimeError("No matching requirement file of type "
                                       "{}".format(requirement))
                    # break everything and continue to next
                    # filetype!
        return req_fh

    def sorted_filetype_items(self):
        """Sort the instance's filetypes in using order."""
        processed_types = []
        file_type_items = deque(self.config['file_types'].items())
        while len(file_type_items):
            filetype, filetype_info = file_type_items.popleft()

            requirements = filetype_info.get('requires')
            if requirements is not None:
                # requirements have not been processed yet -> wait
                missing = [req for req in requirements
                           if req not in processed_types]
                if missing:
                    file_type_items.append((filetype, filetype_info))
                    continue

            processed_types.append(filetype)
            yield filetype, filetype_info

    @staticmethod
    def filename_items_for_filetype(filenames, filetype_info):
        """Iterate over the filenames matching *filetype_info*."""
        if not isinstance(filenames, set):
            # we perform set operations later on to improve performance
            filenames = set(filenames)
        for pattern in filetype_info['file_patterns']:
            matched_files = set()
            matches = _match_filenames(filenames, pattern)
            for filename in matches:
                try:
                    filename_info = parse(
                        pattern, _get_filebase(filename, pattern))
                except ValueError:
                    logger.debug("Can't parse %s with %s.", filename, pattern)
                    continue
                matched_files.add(filename)
                yield filename, filename_info
            filenames -= matched_files

    def _new_filehandler_instances(self, filetype_info, filename_items, fh_kwargs=None):
        """Generate new filehandler instances."""
        requirements = filetype_info.get('requires')
        filetype_cls = filetype_info['file_reader']

        if fh_kwargs is None:
            fh_kwargs = {}

        for filename, filename_info in filename_items:
            try:
                req_fh = self.find_required_filehandlers(requirements,
                                                         filename_info)
            except KeyError as req:
                msg = "No handler for reading requirement {} for {}".format(
                    req, filename)
                warnings.warn(msg)
                continue
            except RuntimeError as err:
                warnings.warn(str(err) + ' for {}'.format(filename))
                continue

            yield filetype_cls(filename, filename_info, filetype_info, *req_fh, **fh_kwargs)

    def time_matches(self, fstart, fend):
        """Check that a file's start and end time mtach filter_parameters of this reader."""
        start_time = self.filter_parameters.get('start_time')
        end_time = self.filter_parameters.get('end_time')
        fend = fend or fstart
        if start_time and fend and fend < start_time:
            return False
        if end_time and fstart and fstart > end_time:
            return False
        return True

    def metadata_matches(self, sample_dict, file_handler=None):
        """Check that file metadata matches filter_parameters of this reader."""
        # special handling of start/end times
        if not self.time_matches(
                sample_dict.get('start_time'), sample_dict.get('end_time')):
            return False
        for key, val in self.filter_parameters.items():
            if key != 'area' and key not in sample_dict:
                continue

            if key in ['start_time', 'end_time']:
                continue
            elif key == 'area' and file_handler:
                if not self.check_file_covers_area(file_handler, val):
                    logger.info('Filtering out %s based on area',
                                file_handler.filename)
                    break
            elif key in sample_dict and val != sample_dict[key]:
                # don't use this file
                break
        else:
            # all the metadata keys are equal
            return True
        return False

    def filter_filenames_by_info(self, filename_items):
        """Filter out file using metadata from the filenames.

        Currently only uses start and end time. If only start time is available
        from the filename, keep all the filename that have a start time before
        the requested end time.
        """
        for filename, filename_info in filename_items:
            fend = filename_info.get('end_time')
            fstart = filename_info.setdefault('start_time', fend)
            if fend and fend < fstart:
                # correct for filenames with 1 date and 2 times
                fend = fend.replace(year=fstart.year,
                                    month=fstart.month,
                                    day=fstart.day)
                filename_info['end_time'] = fend
            if self.metadata_matches(filename_info):
                yield filename, filename_info

    def filter_fh_by_metadata(self, filehandlers):
        """Filter out filehandlers using provide filter parameters."""
        for filehandler in filehandlers:
            filehandler.metadata['start_time'] = filehandler.start_time
            filehandler.metadata['end_time'] = filehandler.end_time
            if self.metadata_matches(filehandler.metadata, filehandler):
                yield filehandler

    def filter_selected_filenames(self, filenames):
        """Filter provided files based on metadata in the filename."""
        if not isinstance(filenames, set):
            # we perform set operations later on to improve performance
            filenames = set(filenames)
        for _, filetype_info in self.sorted_filetype_items():
            filename_iter = self.filename_items_for_filetype(filenames,
                                                             filetype_info)
            if self.filter_filenames:
                filename_iter = self.filter_filenames_by_info(filename_iter)

            for fn, _ in filename_iter:
                yield fn

    def _new_filehandlers_for_filetype(self, filetype_info, filenames, fh_kwargs=None):
        """Create filehandlers for a given filetype."""
        filename_iter = self.filename_items_for_filetype(filenames,
                                                         filetype_info)
        if self.filter_filenames:
            # preliminary filter of filenames based on start/end time
            # to reduce the number of files to open
            filename_iter = self.filter_filenames_by_info(filename_iter)
        filehandler_iter = self._new_filehandler_instances(filetype_info,
                                                           filename_iter,
                                                           fh_kwargs=fh_kwargs)
        filtered_iter = self.filter_fh_by_metadata(filehandler_iter)
        return list(filtered_iter)

    def create_filehandlers(self, filenames, fh_kwargs=None):
        """Organize the filenames into file types and create file handlers."""
        filenames = list(OrderedDict.fromkeys(filenames))
        logger.debug("Assigning to %s: %s", self.info['name'], filenames)

        self.info.setdefault('filenames', []).extend(filenames)
        filename_set = set(filenames)
        created_fhs = {}
        # load files that we know about by creating the file handlers
        for filetype, filetype_info in self.sorted_filetype_items():
            filehandlers = self._new_filehandlers_for_filetype(filetype_info,
                                                               filename_set,
                                                               fh_kwargs=fh_kwargs)

            if filehandlers:
                created_fhs[filetype] = filehandlers
                self.file_handlers[filetype] = sorted(
                    self.file_handlers.get(filetype, []) + filehandlers,
                    key=lambda fhd: (fhd.start_time, fhd.filename))

        # load any additional dataset IDs determined dynamically from the file
        # and update any missing metadata that only the file knows
        self.update_ds_ids_from_file_handlers()
        return created_fhs

    def _file_handlers_available_datasets(self):
        """Generate a series of available dataset information.

        This is done by chaining file handler's
        :meth:`satpy.readers.file_handlers.BaseFileHandler.available_datasets`
        together. See that method's documentation for more information.

        Returns:
            Generator of (bool, dict) where the boolean tells whether the
            current dataset is available from any of the file handlers. The
            boolean can also be None in the case where no loaded file handler
            is configured to load the dataset. The
            dictionary is the metadata provided either by the YAML
            configuration files or by the file handler itself if it is a new
            dataset. The file handler may have also supplemented or modified
            the information.

        """
        # flatten all file handlers in to one list
        flat_fhs = (fh for fhs in self.file_handlers.values() for fh in fhs)
        id_values = list(self.all_ids.values())
        configured_datasets = ((None, ds_info) for ds_info in id_values)
        for fh in flat_fhs:
            # chain the 'available_datasets' methods together by calling the
            # current file handler's method with the previous ones result
            configured_datasets = fh.available_datasets(configured_datasets=configured_datasets)
        return configured_datasets

    def update_ds_ids_from_file_handlers(self):
        """Add or modify available dataset information.

        Each file handler is consulted on whether or not it can load the
        dataset with the provided information dictionary.
        See
        :meth:`satpy.readers.file_handlers.BaseFileHandler.available_datasets`
        for more information.

        """
        avail_datasets = self._file_handlers_available_datasets()
        new_ids = {}
        for is_avail, ds_info in avail_datasets:
            # especially from the yaml config
            coordinates = ds_info.get('coordinates')
            if isinstance(coordinates, list):
                # xarray doesn't like concatenating attributes that are
                # lists: https://github.com/pydata/xarray/issues/2060
                ds_info['coordinates'] = tuple(ds_info['coordinates'])

            ds_info.setdefault('modifiers', tuple())  # default to no mods
            ds_id = DatasetID.from_dict(ds_info)
            # all datasets
            new_ids[ds_id] = ds_info
            # available datasets
            # False == we have the file type but it doesn't have this dataset
            # None == we don't have the file type object to ask
            if is_avail:
                self.available_ids[ds_id] = ds_info
        self.all_ids = new_ids

    @staticmethod
    def _load_dataset(dsid, ds_info, file_handlers, dim='y', **kwargs):
        """Load only a piece of the dataset."""
        slice_list = []
        failure = True
        for fh in file_handlers:
            try:
                projectable = fh.get_dataset(dsid, ds_info)
                if projectable is not None:
                    slice_list.append(projectable)
                    failure = False
            except KeyError:
                logger.warning("Failed to load {} from {}".format(dsid, fh),
                               exc_info=True)

        if failure:
            raise KeyError(
                "Could not load {} from any provided files".format(dsid))

        if dim not in slice_list[0].dims:
            return slice_list[0]
        res = xr.concat(slice_list, dim=dim)

        combined_info = file_handlers[0].combine_info(
            [p.attrs for p in slice_list])

        res.attrs = combined_info
        return res

    def _load_dataset_data(self, file_handlers, dsid, **kwargs):
        ds_info = self.all_ids[dsid]
        proj = self._load_dataset(dsid, ds_info, file_handlers, **kwargs)
        # FIXME: areas could be concatenated here
        # Update the metadata
        proj.attrs['start_time'] = file_handlers[0].start_time
        proj.attrs['end_time'] = file_handlers[-1].end_time
        return proj

    def _preferred_filetype(self, filetypes):
        """Get the preferred filetype out of the *filetypes* list.

        At the moment, it just returns the first filetype that has been loaded.
        """
        if not isinstance(filetypes, list):
            filetypes = [filetypes]

        # look through the file types and use the first one that we have loaded
        for filetype in filetypes:
            if filetype in self.file_handlers:
                return filetype
        return None

    def _load_area_def(self, dsid, file_handlers, **kwargs):
        """Load the area definition of *dsid*."""
        return _load_area_def(dsid, file_handlers)

    def _get_coordinates_for_dataset_key(self, dsid):
        """Get the coordinate dataset keys for *dsid*."""
        ds_info = self.all_ids[dsid]
        cids = []

        for cinfo in ds_info.get('coordinates', []):
            if not isinstance(cinfo, dict):
                cinfo = {'name': cinfo}

            cinfo['resolution'] = ds_info['resolution']
            if 'polarization' in ds_info:
                cinfo['polarization'] = ds_info['polarization']
            cid = DatasetID(**cinfo)
            cids.append(self.get_dataset_key(cid))

        return cids

    def _get_coordinates_for_dataset_keys(self, dsids):
        """Get all coordinates."""
        coordinates = {}
        for dsid in dsids:
            cids = self._get_coordinates_for_dataset_key(dsid)
            coordinates.setdefault(dsid, []).extend(cids)
        return coordinates

    def _get_file_handlers(self, dsid):
        """Get the file handler to load this dataset."""
        ds_info = self.all_ids[dsid]

        filetype = self._preferred_filetype(ds_info['file_type'])
        if filetype is None:
            logger.warning("Required file type '%s' not found or loaded for "
                           "'%s'", ds_info['file_type'], dsid.name)
        else:
            return self.file_handlers[filetype]

    def _make_area_from_coords(self, coords):
        """Create an appropriate area with the given *coords*."""
        if len(coords) == 2:
            lon_sn = coords[0].attrs.get('standard_name')
            lat_sn = coords[1].attrs.get('standard_name')
            if lon_sn == 'longitude' and lat_sn == 'latitude':
                key = None
                try:
                    key = (coords[0].data.name, coords[1].data.name)
                    sdef = self.coords_cache.get(key)
                except AttributeError:
                    sdef = None
                if sdef is None:
                    sdef = SwathDefinition(*coords)
                    sensor_str = '_'.join(self.info['sensors'])
                    shape_str = '_'.join(map(str, coords[0].shape))
                    sdef.name = "{}_{}_{}_{}".format(sensor_str, shape_str,
                                                     coords[0].attrs['name'],
                                                     coords[1].attrs['name'])
                    if key is not None:
                        self.coords_cache[key] = sdef
                return sdef
            else:
                raise ValueError(
                    'Coordinates info object missing standard_name key: ' +
                    str(coords))
        elif len(coords) != 0:
            raise NameError("Don't know what to do with coordinates " + str(
                coords))

    def _load_dataset_area(self, dsid, file_handlers, coords, **kwargs):
        """Get the area for *dsid*."""
        try:
            return self._load_area_def(dsid, file_handlers, **kwargs)
        except NotImplementedError:
            if any(x is None for x in coords):
                logger.warning(
                    "Failed to load coordinates for '{}'".format(dsid))
                return None

            area = self._make_area_from_coords(coords)
            if area is None:
                logger.debug("No coordinates found for %s", str(dsid))
            return area

    def _load_dataset_with_area(self, dsid, coords, **kwargs):
        """Load *dsid* and its area if available."""
        file_handlers = self._get_file_handlers(dsid)
        if not file_handlers:
            return

        area = self._load_dataset_area(dsid, file_handlers, coords, **kwargs)

        try:
            ds = self._load_dataset_data(file_handlers, dsid, **kwargs)
        except (KeyError, ValueError) as err:
            logger.exception("Could not load dataset '%s': %s", dsid, str(err))
            return None

        if area is not None:
            ds.attrs['area'] = area
            ds = add_crs_xy_coords(ds, area)
        return ds

    def _load_ancillary_variables(self, datasets):
        """Load the ancillary variables of `datasets`."""
        all_av_ids = set()
        for dataset in datasets.values():
            ancillary_variables = dataset.attrs.get('ancillary_variables', [])
            if not isinstance(ancillary_variables, (list, tuple, set)):
                ancillary_variables = ancillary_variables.split(' ')
            av_ids = []
            for key in ancillary_variables:
                try:
                    av_ids.append(self.get_dataset_key(key))
                except KeyError:
                    logger.warning("Can't load ancillary dataset %s", str(key))

            all_av_ids |= set(av_ids)
            dataset.attrs['ancillary_variables'] = av_ids
        loadable_av_ids = [av_id for av_id in all_av_ids if av_id not in datasets]
        if not all_av_ids:
            return
        if loadable_av_ids:
            self.load(loadable_av_ids, previous_datasets=datasets)

        for dataset in datasets.values():
            new_vars = []
            for av_id in dataset.attrs.get('ancillary_variables', []):
                if isinstance(av_id, DatasetID):
                    new_vars.append(datasets[av_id])
                else:
                    new_vars.append(av_id)
            dataset.attrs['ancillary_variables'] = new_vars

    def get_dataset_key(self, key, available_only=False, **kwargs):
        """Get the fully qualified `DatasetID` matching `key`.

        This will first search through available DatasetIDs, datasets that
        should be possible to load, and fallback to "known" datasets, those
        that are configured but aren't loadable from the provided files.
        Providing ``available_only=True`` will stop this fallback behavior
        and raise a ``KeyError`` exception if no available dataset is found.

        Args:
            key (str, float, DatasetID): Key to search for in this reader.
            available_only (bool): Search only loadable datasets for the
                provided key. Loadable datasets are always searched first,
                but if ``available_only=False`` (default) then all known
                datasets will be searched.
            kwargs: See :func:`satpy.readers.get_key` for more information about
                kwargs.

        Returns:
            Best matching DatasetID to the provided ``key``.

        Raises:
            KeyError: if no key match is found.

        """
        try:
            return get_key(key, self.available_ids.keys(), **kwargs)
        except KeyError:
            if available_only:
                raise
            return get_key(key, self.all_ids.keys(), **kwargs)

    def load(self, dataset_keys, previous_datasets=None, **kwargs):
        """Load `dataset_keys`.

        If `previous_datasets` is provided, do not reload those.
        """
        all_datasets = previous_datasets or DatasetDict()
        datasets = DatasetDict()

        # Include coordinates in the list of datasets to load
        dsids = [self.get_dataset_key(ds_key) for ds_key in dataset_keys]
        coordinates = self._get_coordinates_for_dataset_keys(dsids)
        all_dsids = list(set().union(*coordinates.values())) + dsids
        for dsid in all_dsids:
            if dsid in all_datasets:
                continue
            coords = [all_datasets.get(cid, None)
                      for cid in coordinates.get(dsid, [])]
            ds = self._load_dataset_with_area(dsid, coords, **kwargs)
            if ds is not None:
                all_datasets[dsid] = ds
                if dsid in dsids:
                    datasets[dsid] = ds
        self._load_ancillary_variables(all_datasets)

        return datasets


def _load_area_def(dsid, file_handlers):
    """Load the area definition of *dsid*."""
    area_defs = [fh.get_area_def(dsid) for fh in file_handlers]
    area_defs = [area_def for area_def in area_defs
                 if area_def is not None]

    final_area = StackedAreaDefinition(*area_defs)
    return final_area.squeeze()


class GEOSegmentYAMLReader(FileYAMLReader):
    """Reader for segmented geostationary data.

    This reader pads the data to full geostationary disk if necessary.

    This reader uses an optional ``pad_data`` keyword argument that can be
    passed to :meth:`Scene.load` to control if padding is done (True by
    default). Passing `pad_data=False` will return data unpadded.

    When using this class in a reader's YAML configuration, segmented file
    types (files that may have multiple segments) should specify an extra
    ``expected_segments`` piece of file_type metadata. This tells this reader
    how many total segments it should expect when padding data. Alternatively,
    the file patterns for a file type can include a ``total_segments``
    field which will be used if ``expected_segments`` is not defined. This
    will default to 1 segment.

    """

    def create_filehandlers(self, filenames, fh_kwargs=None):
        """Create file handler objects and determine expected segments for each."""
        created_fhs = super(GEOSegmentYAMLReader, self).create_filehandlers(
            filenames, fh_kwargs=fh_kwargs)

        # add "expected_segments" information
        for fhs in created_fhs.values():
            for fh in fhs:
                # check the filename for total_segments parameter as a fallback
                ts = fh.filename_info.get('total_segments', 1)
                # if the YAML has segments explicitly specified then use that
                fh.filetype_info.setdefault('expected_segments', ts)
        return created_fhs

    @staticmethod
    def _load_dataset(dsid, ds_info, file_handlers, dim='y', pad_data=True):
        """Load only a piece of the dataset."""
        if not pad_data:
            return FileYAMLReader._load_dataset(dsid, ds_info,
                                                file_handlers)

        counter, expected_segments, slice_list, failure, projectable = \
            _find_missing_segments(file_handlers, ds_info, dsid)

        if projectable is None or failure:
            raise KeyError(
                "Could not load {} from any provided files".format(dsid))

        empty_segment = xr.full_like(projectable, np.nan)
        for i, sli in enumerate(slice_list):
            if sli is None:
                slice_list[i] = empty_segment

        while expected_segments > counter:
            slice_list.append(empty_segment)
            counter += 1

        if dim not in slice_list[0].dims:
            return slice_list[0]
        res = xr.concat(slice_list, dim=dim)

        combined_info = file_handlers[0].combine_info(
            [p.attrs for p in slice_list])

        res.attrs = combined_info
        return res

    def _load_area_def(self, dsid, file_handlers, pad_data=True):
        """Load the area definition of *dsid* with padding."""
        if not pad_data:
            return _load_area_def(dsid, file_handlers)
        return _load_area_def_with_padding(dsid, file_handlers)


def _load_area_def_with_padding(dsid, file_handlers):
    """Load the area definition of *dsid* with padding."""
    # Pad missing segments between the first available and expected
    area_defs = _pad_later_segments_area(file_handlers, dsid)

    # Add missing start segments
    area_defs = _pad_earlier_segments_area(file_handlers, dsid, area_defs)

    # Stack the area definitions
    area_def = _stack_area_defs(area_defs)

    return area_def


def _stack_area_defs(area_def_dict):
    """Stack given dict of area definitions and return a StackedAreaDefinition."""
    area_defs = [area_def_dict[area_def] for
                 area_def in sorted(area_def_dict.keys())
                 if area_def is not None]

    area_def = StackedAreaDefinition(*area_defs)
    area_def = area_def.squeeze()

    return area_def


def _pad_later_segments_area(file_handlers, dsid):
    """Pad area definitions for missing segments that are later in sequence than the first available."""
    seg_size = None
    expected_segments = file_handlers[0].filetype_info['expected_segments']
    available_segments = [int(fh.filename_info.get('segment', 1)) for
                          fh in file_handlers]
    area_defs = {}
    for segment in range(available_segments[0], expected_segments + 1):
        try:
            idx = available_segments.index(segment)
            fh = file_handlers[idx]
            area = fh.get_area_def(dsid)
        except ValueError:
            logger.debug("Padding to full disk with segment nr. %d", segment)
            ext_diff = area.area_extent[1] - area.area_extent[3]
            new_ll_y = area.area_extent[1] + ext_diff
            new_ur_y = area.area_extent[1]
            fill_extent = (area.area_extent[0], new_ll_y,
                           area.area_extent[2], new_ur_y)
            area = AreaDefinition('fill', 'fill', 'fill', area.proj_dict,
                                  seg_size[1], seg_size[0],
                                  fill_extent)

        area_defs[segment] = area
        seg_size = area.shape

    return area_defs


def _pad_earlier_segments_area(file_handlers, dsid, area_defs):
    """Pad area definitions for missing segments that are earlier in sequence than the first available."""
    available_segments = [int(fh.filename_info.get('segment', 1)) for
                          fh in file_handlers]
    area = file_handlers[0].get_area_def(dsid)
    seg_size = area.shape
    proj_dict = area.proj_dict
    for segment in range(available_segments[0] - 1, 0, -1):
        logger.debug("Padding segment %d to full disk.",
                     segment)
        ext_diff = area.area_extent[1] - area.area_extent[3]
        new_ll_y = area.area_extent[3]
        new_ur_y = area.area_extent[3] - ext_diff
        fill_extent = (area.area_extent[0], new_ll_y,
                       area.area_extent[2], new_ur_y)
        area = AreaDefinition('fill', 'fill', 'fill',
                              proj_dict,
                              seg_size[1], seg_size[0],
                              fill_extent)
        area_defs[segment] = area
        seg_size = area.shape

    return area_defs


def _find_missing_segments(file_handlers, ds_info, dsid):
    """Find missing segments."""
    slice_list = []
    failure = True
    counter = 1
    expected_segments = 1
    # get list of file handlers in segment order
    # (ex. first segment, second segment, etc)
    handlers = sorted(file_handlers, key=lambda x: x.filename_info.get('segment', 1))
    projectable = None
    for fh in handlers:
        if fh.filetype_info['file_type'] in ds_info['file_type']:
            expected_segments = fh.filetype_info['expected_segments']

        while int(fh.filename_info.get('segment', 1)) > counter:
            slice_list.append(None)
            counter += 1
        try:
            projectable = fh.get_dataset(dsid, ds_info)
            if projectable is not None:
                slice_list.append(projectable)
                failure = False
                counter += 1
        except KeyError:
            logger.warning("Failed to load %s from %s", str(dsid), str(fh),
                           exc_info=True)

    # The last segment is missing?
    if len(slice_list) < expected_segments:
        slice_list.append(None)

    return counter, expected_segments, slice_list, failure, projectable<|MERGE_RESOLUTION|>--- conflicted
+++ resolved
@@ -201,22 +201,17 @@
         filenames = set()
         if directory is None:
             directory = ''
-<<<<<<< HEAD
-        for pattern in self.file_patterns:
-            globified = globify(pattern)
-            if fs is None:
-                matching = glob.iglob(os.path.join(directory, globified))
-            else:
-                matching = fs.glob(os.path.join(directory, globified))
-            filenames.extend(matching)
-=======
         # all the glob patterns that we are going to look at
         all_globs = {os.path.join(directory, globify(pattern))
                      for pattern in self.file_patterns}
+        # custom filesystem or not
+        if fs is None:
+            matcher = glob.iglob
+        else:
+            matcher = fs.glob
         # get all files matching these patterns
         for glob_pat in all_globs:
-            filenames.update(glob.iglob(glob_pat))
->>>>>>> 695f8fc6
+            filenames.update(matcher(glob_pat))
         return filenames
 
     def select_files_from_pathnames(self, filenames):
