#!/usr/bin/env python
# -*- coding: utf-8 -*-
# Copyright (c) 2018 Satpy developers
#
# This file is part of satpy.
#
# satpy is free software: you can redistribute it and/or modify it under the
# terms of the GNU General Public License as published by the Free Software
# Foundation, either version 3 of the License, or (at your option) any later
# version.
#
# satpy is distributed in the hope that it will be useful, but WITHOUT ANY
# WARRANTY; without even the implied warranty of MERCHANTABILITY or FITNESS FOR
# A PARTICULAR PURPOSE.  See the GNU General Public License for more details.
#
# You should have received a copy of the GNU General Public License along with
# satpy.  If not, see <http://www.gnu.org/licenses/>.
"""Module for testing the satpy.readers.geocat module."""

import os
import unittest
from unittest import mock

import numpy as np

from satpy.tests.reader_tests.test_netcdf_utils import FakeNetCDF4FileHandler
from satpy.tests.utils import convert_file_content_to_data_array

DEFAULT_FILE_DTYPE = np.uint16
DEFAULT_FILE_SHAPE = (10, 300)
DEFAULT_FILE_DATA = np.arange(DEFAULT_FILE_SHAPE[0] * DEFAULT_FILE_SHAPE[1],
                              dtype=DEFAULT_FILE_DTYPE).reshape(DEFAULT_FILE_SHAPE)
DEFAULT_FILE_FACTORS = np.array([2.0, 1.0], dtype=np.float32)
DEFAULT_LAT_DATA = np.linspace(45, 65, DEFAULT_FILE_SHAPE[1]).astype(DEFAULT_FILE_DTYPE)
DEFAULT_LAT_DATA = np.repeat([DEFAULT_LAT_DATA], DEFAULT_FILE_SHAPE[0], axis=0)
DEFAULT_LON_DATA = np.linspace(5, 45, DEFAULT_FILE_SHAPE[1]).astype(DEFAULT_FILE_DTYPE)
DEFAULT_LON_DATA = np.repeat([DEFAULT_LON_DATA], DEFAULT_FILE_SHAPE[0], axis=0)


def build_file_content(filename_info):
    """Build file basic file content."""
    file_content = {
        '/attr/Platform_Name': filename_info['platform_shortname'],
        '/attr/Element_Resolution': 2.,
        '/attr/Line_Resolution': 2.,
        '/attr/Subsatellite_Longitude': -70.2 if 'GOES' in filename_info['platform_shortname'] else 140.65,
        'pixel_longitude': DEFAULT_LON_DATA,
        'pixel_longitude/attr/scale_factor': 1.,
        'pixel_longitude/attr/add_offset': 0.,
        'pixel_longitude/shape': DEFAULT_FILE_SHAPE,
        'pixel_longitude/attr/_FillValue': np.nan,
        'pixel_latitude': DEFAULT_LAT_DATA,
        'pixel_latitude/attr/scale_factor': 1.,
        'pixel_latitude/attr/add_offset': 0.,
        'pixel_latitude/shape': DEFAULT_FILE_SHAPE,
        'pixel_latitude/attr/_FillValue': np.nan,
    }
    sensor = {
        'HIMAWARI-8': 'himawari8',
        'GOES-17': 'goesr',
        'GOES-16': 'goesr',
        'GOES-13': 'goes',
        'GOES-14': 'goes',
        'GOES-15': 'goes',
    }[filename_info['platform_shortname']]
    file_content['/attr/Sensor_Name'] = sensor

    if filename_info['platform_shortname'] == 'HIMAWARI-8':
        file_content['pixel_longitude'] = DEFAULT_LON_DATA + 130.

    file_content['variable1'] = DEFAULT_FILE_DATA.astype(np.float32)
    file_content['variable1/attr/_FillValue'] = -1
    file_content['variable1/attr/scale_factor'] = 1.
    file_content['variable1/attr/add_offset'] = 0.
    file_content['variable1/attr/units'] = '1'
    file_content['variable1/shape'] = DEFAULT_FILE_SHAPE

    # data with fill values
    file_content['variable2'] = np.ma.masked_array(
        DEFAULT_FILE_DATA.astype(np.float32),
        mask=np.zeros_like(DEFAULT_FILE_DATA))
    file_content['variable2'].mask[::5, ::5] = True
    file_content['variable2/attr/_FillValue'] = -1
    file_content['variable2/attr/scale_factor'] = 1.
    file_content['variable2/attr/add_offset'] = 0.
    file_content['variable2/attr/units'] = '1'
    file_content['variable2/shape'] = DEFAULT_FILE_SHAPE

    # category
    file_content['variable3'] = DEFAULT_FILE_DATA.astype(np.byte)
    file_content['variable3/attr/_FillValue'] = -128
    file_content['variable3/attr/flag_meanings'] = "clear water supercooled mixed ice unknown"
    file_content['variable3/attr/flag_values'] = [0, 1, 2, 3, 4, 5]
    file_content['variable3/attr/units'] = '1'
    file_content['variable3/shape'] = DEFAULT_FILE_SHAPE

    attrs = ('_FillValue', 'flag_meanings', 'flag_values', 'units')
    convert_file_content_to_data_array(
        file_content, attrs=attrs,
        dims=('z', 'lines', 'elements'))

    return file_content


class FakeNetCDF4FileHandler2(FakeNetCDF4FileHandler):
    """Swap-in NetCDF4 File Handler."""

    def get_test_content(self, filename, filename_info, filetype_info):
        """Mimic reader input file content."""
<<<<<<< HEAD
        file_content = build_file_content(filename_info)
=======
        file_content = {
            '/attr/Platform_Name': filename_info['platform_shortname'],
            '/attr/Element_Resolution': 2.,
            '/attr/Line_Resolution': 2.,
            '/attr/Subsatellite_Longitude': -70.2 if 'GOES' in filename_info['platform_shortname'] else 140.65,
            'pixel_longitude': DEFAULT_LON_DATA,
            'pixel_longitude/attr/scale_factor': 1.,
            'pixel_longitude/attr/add_offset': 0.,
            'pixel_longitude/shape': DEFAULT_FILE_SHAPE,
            'pixel_longitude/attr/_FillValue': np.nan,
            'pixel_latitude': DEFAULT_LAT_DATA,
            'pixel_latitude/attr/scale_factor': 1.,
            'pixel_latitude/attr/add_offset': 0.,
            'pixel_latitude/shape': DEFAULT_FILE_SHAPE,
            'pixel_latitude/attr/_FillValue': np.nan,
        }
        sensor = {
            'HIMAWARI-8': 'himawari8',
            'GOES-17': 'goesr',
            'GOES-16': 'goesr',
            'GOES-13': 'goes',
            'GOES-14': 'goes',
            'GOES-15': 'goes',
        }[filename_info['platform_shortname']]
        file_content['/attr/Sensor_Name'] = sensor

        if filename_info['platform_shortname'] == 'HIMAWARI-8':
            file_content['pixel_longitude'] = DEFAULT_LON_DATA + 130.

        file_content['variable1'] = DEFAULT_FILE_DATA.astype(np.float32)
        file_content['variable1/attr/_FillValue'] = -1
        file_content['variable1/attr/scale_factor'] = 1.
        file_content['variable1/attr/add_offset'] = 0.
        file_content['variable1/attr/units'] = '1'
        file_content['variable1/shape'] = DEFAULT_FILE_SHAPE

        # data with fill values
        file_content['variable2'] = np.ma.masked_array(
            DEFAULT_FILE_DATA.astype(np.float32),
            mask=np.zeros_like(DEFAULT_FILE_DATA))
        file_content['variable2'].mask[::5, ::5] = True
        file_content['variable2/attr/_FillValue'] = -1
        file_content['variable2/attr/scale_factor'] = 1.
        file_content['variable2/attr/add_offset'] = 0.
        file_content['variable2/attr/units'] = '1'
        file_content['variable2/shape'] = DEFAULT_FILE_SHAPE

        # data with an alias values
        file_content['channel_15_brightness_temperature'] = np.ma.masked_array(
            DEFAULT_FILE_DATA.astype(np.float32),
            mask=np.zeros_like(DEFAULT_FILE_DATA))
        file_content['channel_15_brightness_temperature'].mask[::5, ::5] = True
        file_content['channel_15_brightness_temperature/attr/_FillValue'] = -1
        file_content['channel_15_brightness_temperature/attr/scale_factor'] = 1.
        file_content['channel_15_brightness_temperature/attr/add_offset'] = 0.
        file_content['channel_15_brightness_temperature/attr/units'] = '1'
        file_content['channel_15_brightness_temperature/shape'] = DEFAULT_FILE_SHAPE

        # category
        file_content['variable3'] = DEFAULT_FILE_DATA.astype(np.byte)
        file_content['variable3/attr/_FillValue'] = -128
        file_content['variable3/attr/flag_meanings'] = "clear water supercooled mixed ice unknown"
        file_content['variable3/attr/flag_values'] = [0, 1, 2, 3, 4, 5]
        file_content['variable3/attr/units'] = '1'
        file_content['variable3/shape'] = DEFAULT_FILE_SHAPE

        attrs = ('_FillValue', 'flag_meanings', 'flag_values', 'units')
        convert_file_content_to_data_array(
            file_content, attrs=attrs,
            dims=('z', 'lines', 'elements'))
>>>>>>> 48f614f0
        return file_content


class TestGEOCATReader(unittest.TestCase):
    """Test GEOCAT Reader."""

    yaml_file = "geocat.yaml"

    def setUp(self):
        """Wrap NetCDF4 file handler with our own fake handler."""
        from satpy._config import config_search_paths
        from satpy.readers.geocat import GEOCATFileHandler
        self.reader_configs = config_search_paths(os.path.join('readers', self.yaml_file))
        # http://stackoverflow.com/questions/12219967/how-to-mock-a-base-class-with-python-mock-library
        self.p = mock.patch.object(GEOCATFileHandler, '__bases__', (FakeNetCDF4FileHandler2,))
        self.fake_handler = self.p.start()
        self.p.is_local = True

    def tearDown(self):
        """Stop wrapping the NetCDF4 file handler."""
        self.p.stop()

    def test_init(self):
        """Test basic init with no extra parameters."""
        from satpy.readers import load_reader
        r = load_reader(self.reader_configs)
        loadables = r.select_files_from_pathnames([
            'geocatL2.GOES-13.2015143.234500.nc',
        ])
        assert len(loadables) == 1
        r.create_filehandlers(loadables)
        # make sure we have some files
        assert r.file_handlers

    def test_init_with_kwargs(self):
        """Test basic init with extra parameters."""
        from satpy.readers import load_reader
        r = load_reader(self.reader_configs, xarray_kwargs={"decode_times": True})
        loadables = r.select_files_from_pathnames([
            'geocatL2.GOES-13.2015143.234500.nc',
        ])
        assert len(loadables) == 1
        r.create_filehandlers(loadables, fh_kwargs={"xarray_kwargs": {'decode_times': True}})
        # make sure we have some files
        assert r.file_handlers

    def test_load_all_old_goes(self):
        """Test loading all test datasets from old GOES files."""
        import xarray as xr

        from satpy.readers import load_reader
        r = load_reader(self.reader_configs)
        with mock.patch('satpy.readers.geocat.netCDF4.Variable', xr.DataArray):
            loadables = r.select_files_from_pathnames([
                'geocatL2.GOES-13.2015143.234500.nc',
            ])
            r.create_filehandlers(loadables)
        datasets = r.load(['variable1',
                           'variable2',
                           'variable3'])
        self.assertEqual(len(datasets), 3)
        for v in datasets.values():
            assert 'calibration' not in v.attrs
            self.assertEqual(v.attrs['units'], '1')
        self.assertIsNotNone(datasets['variable3'].attrs.get('flag_meanings'))

    def test_load_all_himawari8(self):
        """Test loading all test datasets from H8 NetCDF file."""
        import xarray as xr
        from pyresample.geometry import AreaDefinition

        from satpy.readers import load_reader
        r = load_reader(self.reader_configs)
        with mock.patch('satpy.readers.geocat.netCDF4.Variable', xr.DataArray):
            loadables = r.select_files_from_pathnames([
                'geocatL2.HIMAWARI-8.2017092.210730.R304.R20.nc',
            ])
            r.create_filehandlers(loadables)
        datasets = r.load(['variable1',
                           'variable2',
                           'variable3'])
        self.assertEqual(len(datasets), 3)
        for v in datasets.values():
            assert 'calibration' not in v.attrs
            self.assertEqual(v.attrs['units'], '1')
        self.assertIsNotNone(datasets['variable3'].attrs.get('flag_meanings'))
        self.assertIsInstance(datasets['variable1'].attrs['area'], AreaDefinition)

    def test_load_all_goes17_hdf4(self):
        """Test loading all test datasets from GOES-17 HDF4 file."""
        import xarray as xr
        from pyresample.geometry import AreaDefinition

        from satpy.readers import load_reader
        r = load_reader(self.reader_configs)
        with mock.patch('satpy.readers.geocat.netCDF4.Variable', xr.DataArray):
            loadables = r.select_files_from_pathnames([
                'geocatL2.GOES-17.CONUS.2020041.163130.hdf',
            ])
            r.create_filehandlers(loadables)
        datasets = r.load(['variable1',
                           'variable2',
                           'variable3'])
        self.assertEqual(len(datasets), 3)
        for v in datasets.values():
            assert 'calibration' not in v.attrs
            self.assertEqual(v.attrs['units'], '1')
        self.assertIsNotNone(datasets['variable3'].attrs.get('flag_meanings'))
        self.assertIsInstance(datasets['variable1'].attrs['area'], AreaDefinition)

<<<<<<< HEAD

class FakeNetCDF4FileHandler_TC(FakeNetCDF4FileHandler):
    """Swap-in NetCDF4 File Handler."""

    def get_test_content(self, filename, filename_info, filetype_info):
        """Mimic reader input file content."""
        file_content = build_file_content(filename_info)
        file_content.update({"/attr/Terrain_Corrected_Nav_Option": 2})

        # Add terrain corrected pixel_latitude/longitude
        file_content.update(
            {'pixel_longitude_tc': DEFAULT_LON_DATA,
             'pixel_longitude_tc/attr/scale_factor': 1.,
             'pixel_longitude_tc/attr/add_offset': 0.,
             'pixel_longitude_tc/shape': DEFAULT_FILE_SHAPE,
             'pixel_longitude_tc/attr/_FillValue': np.nan,
             'pixel_latitude_tc': DEFAULT_LAT_DATA,
             'pixel_latitude_tc/attr/scale_factor': 1.,
             'pixel_latitude_tc/attr/add_offset': 0.,
             'pixel_latitude_tc/shape': DEFAULT_FILE_SHAPE,
             'pixel_latitude_tc/attr/_FillValue': np.nan}
        )
        convert_file_content_to_data_array(file_content)

        return file_content


class TestGEOCATReader_TC(unittest.TestCase):
    """Test GEOCAT Reader with Terrain Corrected Files."""

    yaml_file = "geocat.yaml"

    def setUp(self):
        """Wrap NetCDF4 file handler with our own fake handler."""
        from satpy._config import config_search_paths
        from satpy.readers.geocat import GEOCATFileHandler
        self.reader_configs = config_search_paths(os.path.join('readers', self.yaml_file))
        # http://stackoverflow.com/questions/12219967/how-to-mock-a-base-class-with-python-mock-library
        self.p = mock.patch.object(GEOCATFileHandler, '__bases__', (FakeNetCDF4FileHandler_TC,))
        self.fake_handler = self.p.start()
        self.p.is_local = True

    def tearDown(self):
        """Stop wrapping the NetCDF4 file handler."""
        self.p.stop()

    def test_init(self):
        """Test basic init with no extra parameters."""
=======
    def test_load_an_alias_goes17_hdf4(self):
        """Test loading an alias from GOES-17 hdf4 file.."""
>>>>>>> 48f614f0
        import xarray as xr

        from satpy.readers import load_reader
        r = load_reader(self.reader_configs)
        with mock.patch('satpy.readers.geocat.netCDF4.Variable', xr.DataArray):
            loadables = r.select_files_from_pathnames([
<<<<<<< HEAD
                'geocatL1.GOES-17.CONUS.2020041.163130.hdf',
            ])
            r.create_filehandlers(loadables)
        datasets = r.load(['variable1',
                           'variable2',
                           'variable3'])
        self.assertEqual(len(datasets), 3)

        # make sure file is flagged as terrain corrected
        assert r.file_handlers
        assert r.file_handlers["level1"][0].terrain_corrected
=======
                'geocatL2.GOES-17.CONUS.2020041.163130.hdf',
            ])
            r.create_filehandlers(loadables)
        # verify that an alias returns the correct var_name.
        datasets = r.load(['C15'])
        self.assertEqual(len(datasets), 1)
        self.assertEqual(datasets["C15"].file_key, 'channel_15_brightness_temperature')
>>>>>>> 48f614f0
<|MERGE_RESOLUTION|>--- conflicted
+++ resolved
@@ -107,80 +107,8 @@
 
     def get_test_content(self, filename, filename_info, filetype_info):
         """Mimic reader input file content."""
-<<<<<<< HEAD
         file_content = build_file_content(filename_info)
-=======
-        file_content = {
-            '/attr/Platform_Name': filename_info['platform_shortname'],
-            '/attr/Element_Resolution': 2.,
-            '/attr/Line_Resolution': 2.,
-            '/attr/Subsatellite_Longitude': -70.2 if 'GOES' in filename_info['platform_shortname'] else 140.65,
-            'pixel_longitude': DEFAULT_LON_DATA,
-            'pixel_longitude/attr/scale_factor': 1.,
-            'pixel_longitude/attr/add_offset': 0.,
-            'pixel_longitude/shape': DEFAULT_FILE_SHAPE,
-            'pixel_longitude/attr/_FillValue': np.nan,
-            'pixel_latitude': DEFAULT_LAT_DATA,
-            'pixel_latitude/attr/scale_factor': 1.,
-            'pixel_latitude/attr/add_offset': 0.,
-            'pixel_latitude/shape': DEFAULT_FILE_SHAPE,
-            'pixel_latitude/attr/_FillValue': np.nan,
-        }
-        sensor = {
-            'HIMAWARI-8': 'himawari8',
-            'GOES-17': 'goesr',
-            'GOES-16': 'goesr',
-            'GOES-13': 'goes',
-            'GOES-14': 'goes',
-            'GOES-15': 'goes',
-        }[filename_info['platform_shortname']]
-        file_content['/attr/Sensor_Name'] = sensor
-
-        if filename_info['platform_shortname'] == 'HIMAWARI-8':
-            file_content['pixel_longitude'] = DEFAULT_LON_DATA + 130.
-
-        file_content['variable1'] = DEFAULT_FILE_DATA.astype(np.float32)
-        file_content['variable1/attr/_FillValue'] = -1
-        file_content['variable1/attr/scale_factor'] = 1.
-        file_content['variable1/attr/add_offset'] = 0.
-        file_content['variable1/attr/units'] = '1'
-        file_content['variable1/shape'] = DEFAULT_FILE_SHAPE
-
-        # data with fill values
-        file_content['variable2'] = np.ma.masked_array(
-            DEFAULT_FILE_DATA.astype(np.float32),
-            mask=np.zeros_like(DEFAULT_FILE_DATA))
-        file_content['variable2'].mask[::5, ::5] = True
-        file_content['variable2/attr/_FillValue'] = -1
-        file_content['variable2/attr/scale_factor'] = 1.
-        file_content['variable2/attr/add_offset'] = 0.
-        file_content['variable2/attr/units'] = '1'
-        file_content['variable2/shape'] = DEFAULT_FILE_SHAPE
-
-        # data with an alias values
-        file_content['channel_15_brightness_temperature'] = np.ma.masked_array(
-            DEFAULT_FILE_DATA.astype(np.float32),
-            mask=np.zeros_like(DEFAULT_FILE_DATA))
-        file_content['channel_15_brightness_temperature'].mask[::5, ::5] = True
-        file_content['channel_15_brightness_temperature/attr/_FillValue'] = -1
-        file_content['channel_15_brightness_temperature/attr/scale_factor'] = 1.
-        file_content['channel_15_brightness_temperature/attr/add_offset'] = 0.
-        file_content['channel_15_brightness_temperature/attr/units'] = '1'
-        file_content['channel_15_brightness_temperature/shape'] = DEFAULT_FILE_SHAPE
-
-        # category
-        file_content['variable3'] = DEFAULT_FILE_DATA.astype(np.byte)
-        file_content['variable3/attr/_FillValue'] = -128
-        file_content['variable3/attr/flag_meanings'] = "clear water supercooled mixed ice unknown"
-        file_content['variable3/attr/flag_values'] = [0, 1, 2, 3, 4, 5]
-        file_content['variable3/attr/units'] = '1'
-        file_content['variable3/shape'] = DEFAULT_FILE_SHAPE
-
-        attrs = ('_FillValue', 'flag_meanings', 'flag_values', 'units')
-        convert_file_content_to_data_array(
-            file_content, attrs=attrs,
-            dims=('z', 'lines', 'elements'))
->>>>>>> 48f614f0
+
         return file_content
 
 
@@ -291,7 +219,6 @@
         self.assertIsNotNone(datasets['variable3'].attrs.get('flag_meanings'))
         self.assertIsInstance(datasets['variable1'].attrs['area'], AreaDefinition)
 
-<<<<<<< HEAD
 
 class FakeNetCDF4FileHandler_TC(FakeNetCDF4FileHandler):
     """Swap-in NetCDF4 File Handler."""
@@ -340,34 +267,21 @@
 
     def test_init(self):
         """Test basic init with no extra parameters."""
-=======
     def test_load_an_alias_goes17_hdf4(self):
-        """Test loading an alias from GOES-17 hdf4 file.."""
->>>>>>> 48f614f0
-        import xarray as xr
-
-        from satpy.readers import load_reader
-        r = load_reader(self.reader_configs)
-        with mock.patch('satpy.readers.geocat.netCDF4.Variable', xr.DataArray):
-            loadables = r.select_files_from_pathnames([
-<<<<<<< HEAD
+        """Test loading an alias from GOES-17 hdf4 terrain corrected file.."""
+        import xarray as xr
+
+        from satpy.readers import load_reader
+        r = load_reader(self.reader_configs)
+        with mock.patch('satpy.readers.geocat.netCDF4.Variable', xr.DataArray):
+            loadables = r.select_files_from_pathnames([
                 'geocatL1.GOES-17.CONUS.2020041.163130.hdf',
             ])
             r.create_filehandlers(loadables)
-        datasets = r.load(['variable1',
-                           'variable2',
-                           'variable3'])
-        self.assertEqual(len(datasets), 3)
+        datasets = r.load(['C15'])
+        self.assertEqual(len(datasets), 1)
 
         # make sure file is flagged as terrain corrected
         assert r.file_handlers
         assert r.file_handlers["level1"][0].terrain_corrected
-=======
-                'geocatL2.GOES-17.CONUS.2020041.163130.hdf',
-            ])
-            r.create_filehandlers(loadables)
-        # verify that an alias returns the correct var_name.
-        datasets = r.load(['C15'])
-        self.assertEqual(len(datasets), 1)
-        self.assertEqual(datasets["C15"].file_key, 'channel_15_brightness_temperature')
->>>>>>> 48f614f0
+        self.assertEqual(datasets["C15"].file_key, 'channel_15_brightness_temperature')