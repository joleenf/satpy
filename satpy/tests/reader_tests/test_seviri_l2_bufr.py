#!/usr/bin/env python
# -*- coding: utf-8 -*-
# Copyright (c) 2017-2019 Satpy developers
#
# This file is part of satpy.
#
# satpy is free software: you can redistribute it and/or modify it under the
# terms of the GNU General Public License as published by the Free Software
# Foundation, either version 3 of the License, or (at your option) any later
# version.
#
# satpy is distributed in the hope that it will be useful, but WITHOUT ANY
# WARRANTY; without even the implied warranty of MERCHANTABILITY or FITNESS FOR
# A PARTICULAR PURPOSE.  See the GNU General Public License for more details.
#
# You should have received a copy of the GNU General Public License along with
# satpy.  If not, see <http://www.gnu.org/licenses/>.

"""Unittesting the SEVIRI L2 BUFR reader."""

import sys

import numpy as np
from datetime import datetime

if sys.version_info < (2, 7):
    import unittest2 as unittest
else:
    import unittest

try:
    from unittest import mock
except ImportError:
    import mock

FILETYPE_INFO = {'file_type':  'seviri_l2_bufr_csr'}

FILENAME_INFO = {'start_time': '20191112000000',
                 'spacecraft': 'MSG4'}
FILENAME_INFO2 = {'start_time': '20191112000000',
                  'spacecraft': 'MSG4',
                  'server': 'TESTSERVER'}
MPEF_PRODUCT_HEADER = {
    'NominalTime': datetime(2019, 11, 6, 18, 0),
    'SpacecraftName': '08',
    'RectificationLongitude': 'E0415'
}

DATASET_INFO = {
    'key': '#1#brightnessTemperature',
    'fill_value': 0
}

DATASET_ATTRS = {
    'platform_name': 'MET08',
    'ssp_lon': 41.5,
    'seg_size': 16
}


class TestSeviriL2Bufr(unittest.TestCase):
    """Test NativeMSGBufrHandler."""

    @unittest.skipIf(sys.platform.startswith('win'), "'eccodes' not supported on Windows")
    def seviri_l2_bufr_test(self, filename):
        """Test the SEVIRI BUFR handler."""
        from satpy.readers.seviri_l2_bufr import SeviriL2BufrFileHandler
        import eccodes as ec
        buf1 = ec.codes_bufr_new_from_samples('BUFR4_local_satellite')
        ec.codes_set(buf1, 'unpack', 1)
        samp1 = np.random.uniform(low=250, high=350, size=(128,))
        # write the bufr test data twice as we want to read in and the concatenate the data in the reader
        # 55 id corresponds to METEOSAT 8
        ec.codes_set(buf1, 'satelliteIdentifier', 55)
        ec.codes_set_array(buf1, '#1#brightnessTemperature', samp1)
        ec.codes_set_array(buf1, '#1#brightnessTemperature', samp1)

        m = mock.mock_open()
<<<<<<< HEAD
        # only our offline product contain MPEF product headers so we get the metadata from there
        if ('BUFRProd' in filename):
            with mock.patch('satpy.readers.seviri_l2_bufr.np.fromfile') as fromfile:
                fromfile.return_value = MPEF_PRODUCT_HEADER
                with mock.patch('satpy.readers.seviri_l2_bufr.recarray2dict') as recarray2dict:
                    recarray2dict.side_effect = (lambda x: x)
                    fh = SeviriL2BufrFileHandler(filename, FILENAME_INFO2, FILETYPE_INFO)
                    fh.mpef_header = MPEF_PRODUCT_HEADER

        else:
            # No Mpef Header  so we get the metadata from the BUFR messages
            with mock.patch('satpy.readers.seviri_l2_bufr.open', m, create=True):
                with mock.patch('eccodes.codes_bufr_new_from_file',
                                side_effect=[buf1, None, buf1, None, buf1, None]) as ec1:
                    ec1.return_value = ec1.side_effect
                    with mock.patch('eccodes.codes_set') as ec2:
                        ec2.return_value = 1
                        with mock.patch('eccodes.codes_release') as ec5:
                            ec5.return_value = 1
                            fh = SeviriL2BufrFileHandler(filename, FILENAME_INFO, FILETYPE_INFO)

        with mock.patch('satpy.readers.seviri_l2_bufr.open', m, create=True):
            with mock.patch('eccodes.codes_bufr_new_from_file',
                            side_effect=[buf1, buf1, None]) as ec1:
                ec1.return_value = ec1.side_effect
                with mock.patch('eccodes.codes_set') as ec2:
                    ec2.return_value = 1
                    with mock.patch('eccodes.codes_release') as ec5:
                        ec5.return_value = 1
                        z = fh.get_dataset(None, DATASET_INFO)
                        # concatenate the original test arrays as
                        # get dataset will have read and concatented the data
                        x1 = np.concatenate((samp1, samp1), axis=0)
                        np.testing.assert_array_equal(z.values, x1)
                        self.assertEqual(z.attrs['spacecraft_name'],
                                         DATASET_ATTRS['spacecraft_name'])
                        self.assertEqual(z.attrs['ssp_lon'],
                                         DATASET_ATTRS['ssp_lon'])
                        self.assertEqual(z.attrs['seg_size'],
                                         DATASET_ATTRS['seg_size'])
=======
        with mock.patch('satpy.readers.seviri_l2_bufr.np.fromfile') as fromfile:
            fromfile.return_value = MPEF_PRODUCT_HEADER
            with mock.patch('satpy.readers.seviri_l2_bufr.recarray2dict') as recarray2dict:
                recarray2dict.side_effect = (lambda x: x)
                fh = SeviriL2BufrFileHandler(None, {}, FILETYPE_INFO)
                fh.mpef_header = MPEF_PRODUCT_HEADER
                with mock.patch('satpy.readers.seviri_l2_bufr.open', m, create=True):
                    with mock.patch('eccodes.codes_bufr_new_from_file',
                                    side_effect=[buf1, buf1, None, buf1, buf1, None, buf1, buf1, None]) as ec1:
                        ec1.return_value = ec1.side_effect
                        with mock.patch('eccodes.codes_set') as ec2:
                            ec2.return_value = 1
                            with mock.patch('eccodes.codes_release') as ec5:
                                ec5.return_value = 1
                                z = fh.get_dataset(None, DATASET_INFO)
                                # concatenate the original test arrays as
                                # get dataset will have read and concatented the data
                                x1 = np.concatenate((samp1, samp1), axis=0)
                                x2 = np.concatenate((samp2, samp2), axis=0)
                                x3 = np.concatenate((samp3, samp3), axis=0)
                                np.testing.assert_array_equal(z.values, x1)
                                np.testing.assert_array_equal(z.coords['latitude'].values, x2)
                                np.testing.assert_array_equal(z.coords['longitude'].values, x3)
                                self.assertEqual(z.attrs['platform_name'],
                                                 DATASET_ATTRS['platform_name'])
                                self.assertEqual(z.attrs['ssp_lon'],
                                                 DATASET_ATTRS['ssp_lon'])
                                self.assertEqual(z.attrs['seg_size'],
                                                 DATASET_ATTRS['seg_size'])
>>>>>>> bffc4fc9

    def test_seviri_l2_bufr(self):
        """Call the test function."""
        self.seviri_l2_bufr_test('GIIBUFRProduct_20191106130000Z_00_OMPEFS04_MET11_FES_E0000')
        self.seviri_l2_bufr_test('MSG4-SEVI-MSGGIIN-0101-0101-20191106130000.000000000Z-20191106131702-1362128.bfr')
        self.seviri_l2_bufr_test('MSG4-SEVI-MSGGIIN-0101-0101-20191106101500.000000000Z-20191106103218-1362148')


def suite():
    """Test suite for test_scene."""
    loader = unittest.TestLoader()
    mysuite = unittest.TestSuite()
    mysuite.addTest(loader.loadTestsFromTestCase(TestSeviriL2Bufr))
    return mysuite


if __name__ == "__main__":
    # So you can run tests from this module individually.
    unittest.main()<|MERGE_RESOLUTION|>--- conflicted
+++ resolved
@@ -76,7 +76,6 @@
         ec.codes_set_array(buf1, '#1#brightnessTemperature', samp1)
 
         m = mock.mock_open()
-<<<<<<< HEAD
         # only our offline product contain MPEF product headers so we get the metadata from there
         if ('BUFRProd' in filename):
             with mock.patch('satpy.readers.seviri_l2_bufr.np.fromfile') as fromfile:
@@ -117,37 +116,6 @@
                                          DATASET_ATTRS['ssp_lon'])
                         self.assertEqual(z.attrs['seg_size'],
                                          DATASET_ATTRS['seg_size'])
-=======
-        with mock.patch('satpy.readers.seviri_l2_bufr.np.fromfile') as fromfile:
-            fromfile.return_value = MPEF_PRODUCT_HEADER
-            with mock.patch('satpy.readers.seviri_l2_bufr.recarray2dict') as recarray2dict:
-                recarray2dict.side_effect = (lambda x: x)
-                fh = SeviriL2BufrFileHandler(None, {}, FILETYPE_INFO)
-                fh.mpef_header = MPEF_PRODUCT_HEADER
-                with mock.patch('satpy.readers.seviri_l2_bufr.open', m, create=True):
-                    with mock.patch('eccodes.codes_bufr_new_from_file',
-                                    side_effect=[buf1, buf1, None, buf1, buf1, None, buf1, buf1, None]) as ec1:
-                        ec1.return_value = ec1.side_effect
-                        with mock.patch('eccodes.codes_set') as ec2:
-                            ec2.return_value = 1
-                            with mock.patch('eccodes.codes_release') as ec5:
-                                ec5.return_value = 1
-                                z = fh.get_dataset(None, DATASET_INFO)
-                                # concatenate the original test arrays as
-                                # get dataset will have read and concatented the data
-                                x1 = np.concatenate((samp1, samp1), axis=0)
-                                x2 = np.concatenate((samp2, samp2), axis=0)
-                                x3 = np.concatenate((samp3, samp3), axis=0)
-                                np.testing.assert_array_equal(z.values, x1)
-                                np.testing.assert_array_equal(z.coords['latitude'].values, x2)
-                                np.testing.assert_array_equal(z.coords['longitude'].values, x3)
-                                self.assertEqual(z.attrs['platform_name'],
-                                                 DATASET_ATTRS['platform_name'])
-                                self.assertEqual(z.attrs['ssp_lon'],
-                                                 DATASET_ATTRS['ssp_lon'])
-                                self.assertEqual(z.attrs['seg_size'],
-                                                 DATASET_ATTRS['seg_size'])
->>>>>>> bffc4fc9
 
     def test_seviri_l2_bufr(self):
         """Call the test function."""
