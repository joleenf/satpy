--- conflicted
+++ resolved
@@ -29,7 +29,6 @@
 import os
 
 import numpy as np
-import dask.array as da
 import yaml
 
 from satpy.config import (config_search_paths, get_environ_config_dir,
@@ -200,7 +199,7 @@
     but the order of the list is kept as described above.
 
     Note that a feature given in one element, eg. bg (which is the background color)
-     will also apply on the next elements  unless a new value is given.
+    will also apply on the next elements  unless a new value is given.
 
     align is a special keyword telling where in the image to start adding features, top_bottom is either top or bottom
     and left_right is either left or right.
@@ -272,18 +271,7 @@
             kwargs.setdefault(key, dataset.attrs[key])
     dataset = dataset.squeeze()
 
-<<<<<<< HEAD
-    if isinstance(dataset.data, da.Array):
-        dataset = dataset.compute()
-
-    if 'bands' in dataset.dims:
-        return Image([np.ma.masked_invalid(dataset.sel(bands=band).values)
-                      for band in dataset['bands']],
-                     copy=copy, **kwargs)
-    elif dataset.ndim < 2:
-=======
     if dataset.ndim < 2:
->>>>>>> 7b394b96
         raise ValueError("Need at least a 2D array to make an image.")
     else:
         return XRImage(dataset)
